stages:
  - compile
  - test
<<<<<<< HEAD

test_py35:
  image: continuumio/anaconda3
  stage: test

  before_script:
    - apt-get update
    - apt-get -y install gcc mono-mcs
    - apt-get -y install libgl1-mesa-glx
    - rm -rf /var/lib/apt/lists/*
    - conda create -n python35 python=3.5 -y
    - source activate python35
    - python -V

  script:
    - pip install --upgrade pip
    - pip install -r requirements.txt
    - python -m unittest discover --verbose . "test_*.py"

test_py36:
  image: continuumio/anaconda3
  stage: test

  before_script:
    - apt-get update
    - apt-get -y install gcc mono-mcs
    - apt-get -y  install libgl1-mesa-glx
    - rm -rf /var/lib/apt/lists/*
    - conda create -n python36 python=3.6 -y
    - source activate python36
    - python -V

  script:
    - pip install --upgrade pip
    - pip install -r requirements.txt
    - python -m unittest discover --verbose . "test_*.py"
    
# Not necessary as coverage.py tests in py37
#test_py37:
#  image: continuumio/anaconda3
#  stage: test
#
#  before_script:
#    - apt-get update
#    - apt-get -y install gcc mono-mcs
#    - apt-get -y  install libgl1-mesa-glx
#    - rm -rf /var/lib/apt/lists/*
#    - conda create -n python37 python=3.7 -y
#    - source activate python37
#    - python -V
#
#  script:
#    - pip install --upgrade pip
#    - pip install -r requirements.txt
#    - python -m unittest discover --verbose . "test_*.py"
#


pylint_doc_coverage:
  stage: compile
  image: continuumio/anaconda3

  before_script:
    - apt-get update
    - apt-get -y install gcc mono-mcs
    - apt-get -y  install libgl1-mesa-glx
    - rm -rf /var/lib/apt/lists/*
    #- conda create -n python37 python=3.7 -y
    #- source activate python37
    - python -V

  script:
    # Make pylint-score
    - pip install pylint pylint-json2html pylint-exit anybadge --quiet
    - mkdir -p public/$CI_COMMIT_REF_NAME
    - shopt -s globstar
    - pylint --output-format=text --disable=import-error **/*.py | tee public/$CI_COMMIT_REF_NAME/pylint.txt || pylint-exit $?
    - score=$(sed -n 's/^Your code has been rated at \([-0-9.]*\)\/.*/\1/p' public/$CI_COMMIT_REF_NAME/pylint.txt)
    - echo "Pylint score was $score"
    - anybadge --value=$score --file=public/$CI_COMMIT_REF_NAME/pylint.svg pylint
    - pylint --output-format=jsonextended --disable=import-error --load-plugins=pylint_json2html **/*.py | tee public/$CI_COMMIT_REF_NAME/pylint.json || pylint-exit $?
    - pylint-json2html -f jsonextended -o public/$CI_COMMIT_REF_NAME/pylint.html < public/$CI_COMMIT_REF_NAME/pylint.json

    # Make the coverage report
    - pip install --upgrade pip
    - pip install -r requirements.txt
    - pip install coverage
    - coverage run -m unittest discover --verbose . "test_*.py"
    - coverage report
    - mkdir -p public/$CI_COMMIT_REF_NAME/coverage
    - coverage html -d public/$CI_COMMIT_REF_NAME/coverage

    # Make the doc:
    - pip install sphinx
    - mkdir -p public/$CI_COMMIT_REF_NAME/docs
    - sphinx-build -b html docs/source public/$CI_COMMIT_REF_NAME/docs

  artifacts:
      paths:
      - public
  only:
      - branches

pages:
  stage: log
  dependencies:
    - pylint_doc_coverage
  before_script:
    - apt-get update -y
    - apt-get install zip unzip -y
  script:
    - set +e
    - curl --fail --header "PRIVATE-TOKEN:$GL_TOKEN" $CI_PAGES_URL/content.zip -o content.zip
    - if [ -e "content.zip" ]; then unzip "content.zip"; rm "content.zip"; fi
    - set -e
    # Add/update content
    - mkdir -p .public/$CI_COMMIT_REF_NAME
    - cp -r public/* .public
    # Zip the content and publish the zip again
    - zip -r "content.zip" "public"
    - mv "content.zip" "public/"
  artifacts:
    paths:
      - public

=======
  - deploy
>>>>>>> 87298e1d

include:
  - project: 'EBC/EBC_all/gitlab_ci/templates'
    ref: issue1_multipleStages
    file: 'pylint.gitlab-ci.yml'
  - project: 'EBC/EBC_all/gitlab_ci/templates'
    ref: issue1_multipleStages
    file: 'sphinxdoc/sphinxdoc.gitlab-ci.yml'
  - project: 'EBC/EBC_all/gitlab_ci/templates'
    ref: issue1_multipleStages
    file: 'pages/pages.gitlab-ci.yml'
  - project: 'EBC/EBC_all/gitlab_ci/templates'
    ref: issue1_multipleStages
    file: 'tests/tests.gitlab-ci.yml'
  #- template: Dependency-Scanning.gitlab-ci.yml
  #- template: SAST.gitlab-ci.yml<|MERGE_RESOLUTION|>--- conflicted
+++ resolved
@@ -1,136 +1,7 @@
 stages:
   - compile
   - test
-<<<<<<< HEAD
-
-test_py35:
-  image: continuumio/anaconda3
-  stage: test
-
-  before_script:
-    - apt-get update
-    - apt-get -y install gcc mono-mcs
-    - apt-get -y install libgl1-mesa-glx
-    - rm -rf /var/lib/apt/lists/*
-    - conda create -n python35 python=3.5 -y
-    - source activate python35
-    - python -V
-
-  script:
-    - pip install --upgrade pip
-    - pip install -r requirements.txt
-    - python -m unittest discover --verbose . "test_*.py"
-
-test_py36:
-  image: continuumio/anaconda3
-  stage: test
-
-  before_script:
-    - apt-get update
-    - apt-get -y install gcc mono-mcs
-    - apt-get -y  install libgl1-mesa-glx
-    - rm -rf /var/lib/apt/lists/*
-    - conda create -n python36 python=3.6 -y
-    - source activate python36
-    - python -V
-
-  script:
-    - pip install --upgrade pip
-    - pip install -r requirements.txt
-    - python -m unittest discover --verbose . "test_*.py"
-    
-# Not necessary as coverage.py tests in py37
-#test_py37:
-#  image: continuumio/anaconda3
-#  stage: test
-#
-#  before_script:
-#    - apt-get update
-#    - apt-get -y install gcc mono-mcs
-#    - apt-get -y  install libgl1-mesa-glx
-#    - rm -rf /var/lib/apt/lists/*
-#    - conda create -n python37 python=3.7 -y
-#    - source activate python37
-#    - python -V
-#
-#  script:
-#    - pip install --upgrade pip
-#    - pip install -r requirements.txt
-#    - python -m unittest discover --verbose . "test_*.py"
-#
-
-
-pylint_doc_coverage:
-  stage: compile
-  image: continuumio/anaconda3
-
-  before_script:
-    - apt-get update
-    - apt-get -y install gcc mono-mcs
-    - apt-get -y  install libgl1-mesa-glx
-    - rm -rf /var/lib/apt/lists/*
-    #- conda create -n python37 python=3.7 -y
-    #- source activate python37
-    - python -V
-
-  script:
-    # Make pylint-score
-    - pip install pylint pylint-json2html pylint-exit anybadge --quiet
-    - mkdir -p public/$CI_COMMIT_REF_NAME
-    - shopt -s globstar
-    - pylint --output-format=text --disable=import-error **/*.py | tee public/$CI_COMMIT_REF_NAME/pylint.txt || pylint-exit $?
-    - score=$(sed -n 's/^Your code has been rated at \([-0-9.]*\)\/.*/\1/p' public/$CI_COMMIT_REF_NAME/pylint.txt)
-    - echo "Pylint score was $score"
-    - anybadge --value=$score --file=public/$CI_COMMIT_REF_NAME/pylint.svg pylint
-    - pylint --output-format=jsonextended --disable=import-error --load-plugins=pylint_json2html **/*.py | tee public/$CI_COMMIT_REF_NAME/pylint.json || pylint-exit $?
-    - pylint-json2html -f jsonextended -o public/$CI_COMMIT_REF_NAME/pylint.html < public/$CI_COMMIT_REF_NAME/pylint.json
-
-    # Make the coverage report
-    - pip install --upgrade pip
-    - pip install -r requirements.txt
-    - pip install coverage
-    - coverage run -m unittest discover --verbose . "test_*.py"
-    - coverage report
-    - mkdir -p public/$CI_COMMIT_REF_NAME/coverage
-    - coverage html -d public/$CI_COMMIT_REF_NAME/coverage
-
-    # Make the doc:
-    - pip install sphinx
-    - mkdir -p public/$CI_COMMIT_REF_NAME/docs
-    - sphinx-build -b html docs/source public/$CI_COMMIT_REF_NAME/docs
-
-  artifacts:
-      paths:
-      - public
-  only:
-      - branches
-
-pages:
-  stage: log
-  dependencies:
-    - pylint_doc_coverage
-  before_script:
-    - apt-get update -y
-    - apt-get install zip unzip -y
-  script:
-    - set +e
-    - curl --fail --header "PRIVATE-TOKEN:$GL_TOKEN" $CI_PAGES_URL/content.zip -o content.zip
-    - if [ -e "content.zip" ]; then unzip "content.zip"; rm "content.zip"; fi
-    - set -e
-    # Add/update content
-    - mkdir -p .public/$CI_COMMIT_REF_NAME
-    - cp -r public/* .public
-    # Zip the content and publish the zip again
-    - zip -r "content.zip" "public"
-    - mv "content.zip" "public/"
-  artifacts:
-    paths:
-      - public
-
-=======
   - deploy
->>>>>>> 87298e1d
-
 include:
   - project: 'EBC/EBC_all/gitlab_ci/templates'
     ref: issue1_multipleStages

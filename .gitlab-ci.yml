--- conflicted
+++ resolved
@@ -11,11 +11,7 @@
   PAGES_BRANCH: master
   EXLUDE_PYTHON: 37
   GIT_REPO: RWTH-EBC/AixCaliBuHA
-<<<<<<< HEAD
-  PYTHON_VERSION: "python:3.9"
-=======
   PYTHON_VERSION: "registry.git.rwth-aachen.de/ebc/ebc_all/gitlab_ci/templates:python_3.9"
->>>>>>> f0cba136
   TEST_ENGINE: "unittest"
 
 include:

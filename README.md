--- conflicted
+++ resolved
@@ -8,7 +8,6 @@
 * Sensitivity Analysis
 * Calibration Visualizer
 
-<<<<<<< HEAD
 # Installation
 Until this is open source, you have to install it (and `ebcpy`) via:
 ```
@@ -29,23 +28,6 @@
 ```
 If you have any questions, please contact us or raise an issue.
 Additionally we refer to the official [Documentation](#Documentation).
-=======
-# Documentation
-Visit our official [Documentation](https://ebc.pages.rwth-aachen.de/EBC_all/Optimization-and-Calibration/AixCaliBuHA/master/docs).
-
-# Code Quality
-
-* [![pylint](https://ebc.pages.rwth-aachen.de/EBC_all/Optimization-and-Calibration/AixCaliBuHA/master/pylint/pylint.svg )](https://ebc.pages.rwth-aachen.de/EBC_all/Optimization-and-Calibration/AixCaliBuHA/master/pylint/pylint.html)
-* [coverage](https://ebc.pages.rwth-aachen.de/EBC_all/Optimization-and-Calibration/AixCaliBuHA/master/coverage)
-
-
-If environment variables are not set properly, try more explicit command in Windows shell:
-
-`C:\Path\to\pythonDirectory\python.exe -c "import pip" & C:\Path\to\pythonDirectory\python.exe -m pip install -e C:\Path\to\this\repository`
-
-Be aware of forward slashes (for python) and backslashes (for Windows). You might need to encompass paths in inverted commas (") in order to handle spaces.
-
->>>>>>> 5c7adc5f
 
 
 ## Important hints

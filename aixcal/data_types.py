"""
This module provides useful classes for all aixcal.
Every data_type class should include every parameter
other classes like optimizer etc. may need. The checking
of correct input is especially relevant here as the correct
format of data-types will prevent errors during simulations,
optimization etc.
"""

import os
import warnings
from PyQt5 import QtWidgets
import pandas as pd
import modelicares.simres as sr
import numpy as np
from aixcal.utils import statistics_analyzer
from aixcal.preprocessing import preprocessing
from aixcal._io import tuner_paras_gui


class TimeSeriesData:
    """
    Base class for time series data in the framework. This class
    provides functions for all it's children.

    :param str,os.path.normpath filepath:
        Filepath ending with either .hdf, .mat or .csv containing
        time-dependent data to be loaded as a pandas.DataFrame
    :keyword str key:
        Name of the table in a .hdf-file if the file
        contains multiple tables.
    :keyword str sep:
        separator for the use of a csv file.
    """

    key, sep = "", ","
    sheet_name = None

    def __init__(self, filepath, **kwargs):
        """Initialize class-objects and check correct input."""
        self.data_type = None
        self.df = pd.DataFrame()
        # Check whether the file exists
        if not os.path.isfile(filepath):
            raise FileNotFoundError("The given filepath {} could not be opened".format(filepath))
        self.filepath = filepath
        # Used for import of .hdf-files, as multiple tables can be stored inside on file.
        supported_kwargs = ["key", "sep", "sheet_name"]
        for keyword in supported_kwargs:
            setattr(self, keyword, kwargs.get(keyword))
        self._load_data()

    def _load_data(self):
        """
        Private function to load the data in the
        file in filepath and convert it to a dataframe.
        """
        # Open based on file suffix.
        # Currently, hdf, csv, and Modelica result files (mat) are supported.
        file_suffix = self.filepath.split(".")[-1].lower()
        if file_suffix == "hdf":
            self._load_hdf()
        elif file_suffix == "csv":
            self.df = pd.read_csv(self.filepath, sep=self.sep)
        elif file_suffix == "mat":
            sim = sr.SimRes(self.filepath)
            self.df = sim.to_pandas(with_unit=False)
        elif file_suffix == "xlsx":
            self.df = pd.read_excel(io=self.filepath, sheet_name=self.sheet_name)
        else:
            raise TypeError("Only .hdf, .csv and .mat are supported!")

    def _load_hdf(self):
        """
        Load the current file as a hdf to a dataframe.
        As specifying the key can be a problem, the user will
        get all keys of the file if one is necessary but not provided.
        """
        try:
            self.df = pd.read_hdf(self.filepath, key=self.key)
        except (ValueError, KeyError):
            keys = ", ".join(get_keys_of_hdf_file(self.filepath))
            raise KeyError("key must be provided when HDF5 file contains multiple datasets. "
                           "Here are all keys in the given hdf-file: %s" % keys)

    def get_df(self):
        """Returns the dataframe constructed in this class

        :return pd.DataFrame
            DataFrame of this class"""
        return self.df

    def set_df(self, df):
        """Set's the dataframe of this class to the given df

        :param pd.DataFrame df:
            DataFrame to be used as TimeSeriesData
        """
        if not isinstance(df, pd.DataFrame):
            raise TypeError("Given df is of type {} but should be "
                            "of type pd.DataFrame".format(type(df).__name__))
        self.df = df


class MeasTargetData(TimeSeriesData):
    """
    Class for measurement target data. This class is used for all
    measured data (in an experiment), which will be used to evaluate
    the objective function of different classes, like calibration etc.
    """

    def __init__(self, filepath, **kwargs):
        """Set data_type object"""
        # Inherit all objects from TimeSeriesData
        super().__init__(filepath, **kwargs)
        self.data_type = "MeasTargetData"


class MeasInputData(TimeSeriesData):
    """
    Class for measurement input data. Such data is necessary for
    different uses-cases:

    1. Classification: Based on data like mass flow, pump signal etc.
        a classification is made
    2. Sensitivity Analysis and Calibration: The data will ensure that
        the model behaves exactly like the real device in the experiment.
        This is wy it's called input data, as it is an input to the
        simulation
    """
    def __init__(self, filepath, **kwargs):
        """Set data_type object"""
        # Inherit all objects from TimeSeriesData
        super().__init__(filepath, **kwargs)
        self.data_type = "MeasInputData"


class SimTargetData(TimeSeriesData):
    """
    Class for simulation target data. This class is used for all
    simulated data (based on a model), which will be used to evaluate
    the objective function of different classes, like calibration etc.
    The data given to this class should always be a simulation output,
    e.g. a mat-file from a modelica-simulation.
    """
    def __init__(self, filepath, **kwargs):
        """Set data_type object"""
        # Inherit all objects from TimeSeriesData
        super().__init__(filepath, **kwargs)
        self.data_type = "SimTargetData"


class TunerParas:
    """
    Class for tuner parameters.

    :param list names:
        List of names of the tuner parameters
    :param float,int initial_values:
        Initial values for optimization
    :param list,tuple bounds:
        Tuple or list of float or ints for lower and upper bound to the tuner parameter
    """
    def __init__(self, names, initial_values, bounds=None):
        """Initialize class-objects and check correct input."""
        # Check if the given input-parameters are of correct format. If not, raise an error.
        for name in names:
            if not isinstance(name, str):
                raise TypeError("Given name is of type {} and not of "
                                "type str.".format(type(name).__name__))
        try:
            # Calculate the sum, as this will fail if the elements are not float or int.
            sum(initial_values)
        except TypeError:
            raise TypeError("initial_values contains other instances than float or int.")
        if len(names) != len(initial_values):
            raise ValueError("shape mismatch: names has length {} and initial_values "
                             "{}.".format(len(names), len(initial_values)))
        self.bounds = bounds
        if bounds is None:
            _bound_min = -np.inf
            _bound_max = np.inf
        else:
            if len(bounds) != len(names):
                raise ValueError("shape mismatch: bounds has length {} "
                                 "and names {}.".format(len(bounds), len(names)))
            _bound_min, _bound_max = [], []
            for bound in bounds:
                _bound_min.append(bound[0])
                _bound_max.append(bound[1])

        self._df = pd.DataFrame({"names": names,
                                 "initial_value": initial_values,
                                 "min": _bound_min,
                                 "max": _bound_max})
        self._df = self._df.set_index("names")
        self._set_scale()

    def __str__(self):
        """Overwrite string method to present the TunerParas-Object more
        nicely."""
        return str(self._df)

    def scale(self, descaled):
        """
        Scales the given value to the bounds of the tuner parameter between 0 and 1

        :param np.array,list descaled:
            Value to be scaled
        :return: np.array scaled:
            Scaled value between 0 and 1
        """
        # If no bounds are given, scaling is not possible--> descaled = scaled
        if self.bounds is None:
            return descaled
        _scaled = (descaled - self._df["min"])/self._df["scale"]
        if not all((_scaled >= 0) & (_scaled <= 1)):
            warnings.warn("Given descaled values are outside of bounds."
                          "Automatically limiting the values with respect to the bounds.")
        return np.clip(_scaled, a_min=0, a_max=1)

    def descale(self, scaled):
        """
        Converts the given scaled value to an descaled one.

        :param np.array,list scaled:
            Scaled input value between 0 and 1
        :return: np.array descaled:
            descaled value based on bounds.
        """
        # If no bounds are given, scaling is not possible--> descaled = scaled
        if not self.bounds:
            return scaled
        _scaled = np.array(scaled)
        if not all((_scaled >= 0-1e4) & (_scaled <= 1+1e4)):
            warnings.warn("Given scaled values are outside of bounds. "
                          "Automatically limiting the values with respect to the bounds.")
        _scaled = np.clip(_scaled, a_min=0, a_max=1)
        return _scaled*self._df["scale"] + self._df["min"]

    def get_names(self):
        """Return the names of the tuner parameters"""
        return list(self._df.index)

    def get_initial_values(self):
        """Return the initial values of the tuner parameters"""
        return self._df["initial_value"].values

    def get_bounds(self):
        """Return the bound-values of the tuner parameters"""
        return self._df["min"].values, self._df["max"].values

    def get_value(self, name, col):
        """Function to get a value of a specific tuner parameter"""
        return self._df[col][name]

    def set_value(self, name, col, value):
        """Function to set a value of a specific tuner parameter"""
        if not isinstance(value, (float, int)):
            raise ValueError("Given value is of type {} but float or "
                             "int is required".format(type(value).__name__))
        if col not in ["max", "min", "initial_value"]:
            raise KeyError("Can only alter max, min and initial_value")
        self._df[col][name] = value
        self._set_scale()

    def remove_names(self, names):
        """
        Remove gives list of names from the Tuner-parameters

        :param list names:
            List with names inside of the TunerParas-dataframe
        """
        self._df = self._df.loc[~self._df.index.isin(names)]

    def show(self):
        """
        Shows the tuner parameters and stores the altered values to
        the object if wanted.
        """
        import sys
        try:
            app = QtWidgets.QApplication(sys.argv)
            main_window = QtWidgets.QMainWindow()
            gui = tuner_paras_gui.TunerParasUI(main_window)
            gui.set_data(self._df[["initial_value", "min", "max"]])
            main_window.show()
            sys.exit(app.exec_())
        except SystemExit:
            tuner_paras = gui.tuner_paras
            if tuner_paras is not None:
                self._df = tuner_paras._df.copy()

    def _set_scale(self):
        self._df["scale"] = self._df["max"] - self._df["min"]
        if not self._df[self._df["scale"] <= 0].empty:
            raise ValueError("The given lower bounds are greater equal than the upper bounds,"
                             "resulting in a negative scale: \n{}".format(str(self._df["scale"])))


class Goals:
    """
    Class for one or multiple goals. Used to evaluate the
    difference between current simulation and measured data

    :param MeasTargetData meas_target_data:
        The dataset to be used as a reference for the simulation output.
    :param SimTargetData sim_target_data:
        Class holding the dataframe of the simulated data
    :param list,str,None meas_columns:
        List of strings or one string with names to the columns
        inside measured_data. If None, the measured_data's
        dataframe has to hold exactly one column. This will then be used.
    :param list,str,None sim_columns:
        List of strings or one string with names to the columns
        inside simulated_data. If None, the simulated_data's dataframe
        has to hold exactly one column. This will then be used.
    :param list weightings:
        Values between 0 and 1 to account for multiple Goals to be evaluated.
        If multiple goals are selected, and weightings is None, each
        weighting will be equal to 1/(Number of goals).
        The sum has to be 1.
    """

    _meas_df = pd.DataFrame()
    _sim_df = pd.DataFrame()

    def __init__(self, meas_target_data, sim_target_data,
                 meas_columns=None, sim_columns=None, weightings=None):
        """Initialize class-objects and check correct input."""

        if not isinstance(meas_target_data, MeasTargetData):
            raise TypeError("Given meas_target_data is of type {} but MeasTargetData "
                            "is required.".format(type(sim_target_data).__name__))
        if not isinstance(sim_target_data, SimTargetData):
            raise TypeError("Given sim_target_data is of type {} but SimTargetData "
                            "is required.".format(type(sim_target_data).__name__))
        self._meas_target_data = meas_target_data
        self._sim_target_data = sim_target_data
        _meas_keys = list(self._meas_target_data.df.keys())
        _sim_keys = list(self._sim_target_data.df.keys())
        # Convert given str to list for identical processing:
        if isinstance(meas_columns, str):
            self._meas_columns = [meas_columns]
        elif isinstance(meas_columns, list):
            self._meas_columns = meas_columns
        else:
            if len(_meas_keys) == 1:
                self._meas_columns = _meas_keys
            else:
                raise TypeError("Given meas_target_data has more than"
                                "one key. Please specify column names(s) to proceed.")

        if isinstance(sim_columns, str):
            self._sim_columns = [sim_columns]
        elif isinstance(sim_columns, list):
            self._sim_columns = sim_columns
        else:
            if len(_sim_keys) == 1:
                self._meas_columns = _sim_keys
            else:
                raise TypeError("Given sim_target_data has more than"
                                "one key. Please specify column names(s) to proceed.")

        _diff_meas = self._get_difference(self._meas_columns, _meas_keys)
        if _diff_meas:
            raise KeyError("Given meas_columns not found in "
                           "meas_target_data:\n{}".format(", ".join(_diff_meas)))
        _diff_sim = self._get_difference(self._sim_columns, _sim_keys)
        if _diff_sim:
            raise KeyError("Given meas_columns not found in "
                           "meas_target_data:\n{}".format(", ".join(_diff_sim)))

        if len(self._meas_columns) != len(self._sim_columns):
            raise ValueError("The given amount of meas_columns ({}) does not equal"
                             "the amount of sim_columns ({}). Can't map goals if the number"
                             "is not equal.".format(len(self._meas_columns),
                                                    len(self._sim_columns)))
        # Set the weightings, if not specified.
        self._num_goals = len(self._meas_columns)
        if weightings is None:
            self._weightings = [1/self._num_goals for i in range(self._num_goals)]
        else:
            if not isinstance(weightings, (list, np.ndarray)):
                raise TypeError("weightings is of type {} but should be of type"
                                " list.".format(type(weightings).__name__))
            if not round(sum(weightings), 4) == 1:  # Avoid numerical precision problems.
                raise ValueError("Given weightings list sums up to {}, "
                                 "not 1.".format(sum(weightings)))
            if len(weightings) != self._num_goals:
                raise IndexError("The given number of weightings ({}) does not match the number"
                                 " of goals ({})".format(len(weightings), self._num_goals))
            self._weightings = weightings

        # Extract the dataframe from the meas_target_data and sim_target_data
        self._meas_df = self._meas_target_data.df
        self._sim_df = self._sim_target_data.df

        # Create an array for the goals.
        self._goals = []
        self._update_goals()

    def _update_goals(self):
        """Function to create or update the goals-list. As
        set_sim_target_data will alter the sim-object of a goal,
        the goals-object has to be created again after calling
        set_sim_target_data."""
        # Create local class Goal
        class Goal:
            """
            Single Goals class.

            :param np.array meas:
                Array with measurement data.
            :param np.array sim:
                Array with simulated data
            :param float weighting:
                Weighting of the Goal.
            """

            def __init__(self, meas, sim, weighting):
                """Instantiate class parameters."""
                self.meas = meas
                self.sim = sim
                self.weighting = weighting

        self._goals.clear()
        for goal_num in range(self._num_goals):
            _meas_data = self._meas_df[self._meas_columns[goal_num]]
            _sim_data = self._sim_df[self._sim_columns[goal_num]]
            _meas_data = preprocessing.build_average_on_duplicate_rows(_meas_data)
            _sim_data = preprocessing.build_average_on_duplicate_rows(_sim_data)
            _weighting = self._weightings[goal_num]
            self._goals.append(Goal(_meas_data,
                                    _sim_data,
                                    _weighting))

    def eval_difference(self, statistical_measure):
        """
        Evaluate the difference of the measurement and simulated data based on the
        given statistical_measure.

        :param str statistical_measure:
            Method supported by statistics_analyzer.StatisticsAnalyzer, e.g. RMSE
        :return: float total_difference
            weighted ouput for all goals.
        """
        stat_analyzer = statistics_analyzer.StatisticsAnalyzer(statistical_measure)
        total_difference = 0
        for goal in self._goals:
            total_difference += goal.weighting * stat_analyzer.calc(goal.meas, goal.sim)
        return total_difference

    def set_sim_target_data(self, sim_target_data):
        """Alter the object self._sim_target_data based on given
        sim_target_data.

        :param SimTargetData sim_target_data:
            Object with simulation target data.
        """
        if not isinstance(sim_target_data, SimTargetData):
            raise TypeError("Given sim_target_data is of type {} but SimTargetData "
                            "is required.".format(type(sim_target_data).__name__))
        _diff = self._get_difference(self._sim_columns, sim_target_data.df.keys())
        if _diff:
            raise KeyError("Given sim_target_data does not contain all required column-keys "
                           "for this Goals object.\nMissing: {}".format(", ".join(_diff)))
        self._sim_target_data = sim_target_data
        self._sim_df = self._sim_target_data.df
        self._update_goals()

    def set_relevant_time_interval(self, start_time, end_time):
        """
        For many calibration-uses cases, different time-intervals of the measured
        and simulated data are relevant. Set the interval to be used with this function.
        This will change both measured and simulated data. Therefore, the eval_difference
        function can be called at every moment.

        :param float start_time:
            Start-time of the relevant time interval
        :param float end_time:
            End-time of the relevant time interval
        """
        self._sim_df = self._sim_target_data.df[start_time:end_time]
        self._meas_df = self._meas_target_data.df[start_time:end_time]
        self._update_goals()

    def set_meas_target_data(self, meas_target_data):
        """Alter the object self._meas_target_data based on given
        sim_target_data.

        :param MeasTargetData meas_target_data:
            Object with simulation target data."""
        if not isinstance(meas_target_data, MeasTargetData):
            raise TypeError("Given sim_target_data is of type {} but SimTargetData "
                            "is required.".format(type(meas_target_data).__name__))
        _diff = self._get_difference(self._meas_columns, meas_target_data.df.keys())
        if _diff:
            raise KeyError("Given sim_target_data does not contain all required column-keys"
                           " for this Goals object.\nMissing: {}".format(", ".join(_diff)))
        self._meas_target_data = meas_target_data
        self._meas_df = self._meas_target_data.df
        self._update_goals()

    def get_goal_names(self, index_of_goal):
        """Return a dictionary with all relevant names of
        the given index of goal.

        :param int index_of_goal:
            Index of the goals-list
        :returns: dict
            Dict containing name of the simulation data and name
            of the measurement data.
        """
        return {"sim_name": self._sim_columns[index_of_goal],
                "meas_name": self._meas_columns[index_of_goal]}

    def get_goals_list(self):
        """Get the internal list containing all goals."""
        return self._goals

    @staticmethod
    def _get_difference(list_1, list_2):
        return list(set(list_1).difference(list_2))


class CalibrationClass:
    """
    Class used for continuous calibration.
<<<<<<< HEAD

    :param str name:
        Name of the class, e.g. 'device on'
    :param float,int start_time:
        Time at which the class starts
    :param float,int stop_time:
        Time at which the class ends
    :param Goals goals:
        Goals parameters which are relevant in this class.
        As this class may be used in the classifier, a Goals-Class
        may not be available at all times and can be added later.
    :param TunerParas tuner_paras:
        As this class may be used in the classifier, a TunerParas-Class
        may not be available at all times and can be added later.
=======
    :param name: str
    Name of the class, e.g. 'device on'
    :param start_time: float, int
    Time at which the class starts
    :param stop_time:
    Time at which the class ends
    :param goals: aixcal.data_types.Goals
    Goals parameters which are relevant in this class.
    As this class may be used in the segmentizer, a Goals-Class
    may not be available at all times and can be added later.
    :param tuner_paras: aixcal.data_types.TunerParas
    As this class may be used in the segmentizer, a TunerParas-Class
    may not be available at all times and can be added later.
>>>>>>> 65a91300
    """

    def __init__(self, name, start_time, stop_time, goals=None, tuner_paras=None):
        """Initialize class-objects and check correct input."""
        if not start_time <= stop_time:
            raise ValueError("The given start-time is higher than the stop-time.")
        if not isinstance(name, str):
            raise TypeError("Name of CalibrationClass is {} but"
                            " has to be of type str".format(type(name)))
        self.name = name
        self.start_time = start_time
        self.stop_time = stop_time
        if goals:
            self.set_goals(goals)
        if tuner_paras:
            self.set_tuner_paras(tuner_paras)

    def set_goals(self, goals):
        """
        Set the goals object for the calibration-class.

        :param Goals goals:
            Goals-data-type
        """
        if not isinstance(goals, Goals):
            raise TypeError("Given goals parameter is of type {} but should be "
                            "type Goals".format(type(goals).__name__))
        self.goals = goals

    def set_tuner_paras(self, tuner_paras):
        """
        Set the tuner parameters for the calibration-class.

        :param TunerParas tuner_paras:
            TunerParas to be set to calibration class
        """
        if not isinstance(tuner_paras, TunerParas):
            raise TypeError("Given tuner_paras is of type {} but should be "
                            "type TunerParas".format(type(tuner_paras).__name__))
        self.tuner_paras = tuner_paras


def get_keys_of_hdf_file(filepath):
    """
    Find all keys in a given hdf-file.

    :param str,os.path.normpath filepath:
        Path to the .hdf-file
    :return: list
        List with all keys in the given file.
    """
    import h5py
    hdf_file = h5py.File(filepath, 'r')
    return list(hdf_file.keys())<|MERGE_RESOLUTION|>--- conflicted
+++ resolved
@@ -527,7 +527,6 @@
 class CalibrationClass:
     """
     Class used for continuous calibration.
-<<<<<<< HEAD
 
     :param str name:
         Name of the class, e.g. 'device on'
@@ -542,21 +541,6 @@
     :param TunerParas tuner_paras:
         As this class may be used in the classifier, a TunerParas-Class
         may not be available at all times and can be added later.
-=======
-    :param name: str
-    Name of the class, e.g. 'device on'
-    :param start_time: float, int
-    Time at which the class starts
-    :param stop_time:
-    Time at which the class ends
-    :param goals: aixcal.data_types.Goals
-    Goals parameters which are relevant in this class.
-    As this class may be used in the segmentizer, a Goals-Class
-    may not be available at all times and can be added later.
-    :param tuner_paras: aixcal.data_types.TunerParas
-    As this class may be used in the segmentizer, a TunerParas-Class
-    may not be available at all times and can be added later.
->>>>>>> 65a91300
     """
 
     def __init__(self, name, start_time, stop_time, goals=None, tuner_paras=None):

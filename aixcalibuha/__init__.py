"""
Python package to calibrate models created in Modelica or possible
other simulation software.
"""
import warnings
from typing import Union
import pandas as pd
import numpy as np
from ebcpy import data_types
from ebcpy.utils import statistics_analyzer
import datetime
import warnings
warnings.simplefilter('always', UserWarning)    # for printing always warnings in loops
# pylint: disable=I1101
__version__ = "0.1.5"

class Preparation:      # Wrapper for Goals and Calibration class
    """
    Prepare everything needed for perform a calibration.
        - Setup the goals
        - Setup the tuner
        - Setup calibration classes

    :param: to add
    ...
    """

<<<<<<< HEAD
    # Set default string for measurement reference
    meas_tag_str = "meas"
    sim_tag_str = "sim"

    def __init__(self, meas_target_data, variable_names, weightings=None):
        """Initialize class-objects and check correct input."""

        # Open the meas target data:
        if not isinstance(meas_target_data, (data_types.TimeSeriesData, pd.DataFrame)):
            raise TypeError(f"Given meas_target_data is of type {type(meas_target_data).__name__} "
                            "but TimeSeriesData is required.")

        if not isinstance(variable_names, dict):
            raise TypeError(f"Given variable_names is of type {type(variable_names).__name__} "
                            f"but a dict is required.")

        # Extract the measurement-information out of the dict.
        self.variable_names = variable_names

        # Used to speed up the frequently used set_sim_target_data function
        self._sim_var_matcher = {}
        _columns = []  # Used to extract relevant part of df

        _rename_cols_dict = {}
        for var_name, meas_sim_info in self.variable_names.items():
            # First extract the information about the measurement out of the dict
            if isinstance(meas_sim_info, dict):
                meas_info = meas_sim_info[self.meas_tag_str]
                self._sim_var_matcher[var_name] = meas_sim_info[self.sim_tag_str]
            elif isinstance(meas_sim_info, (list, tuple)):
                meas_info = meas_sim_info[0]
                self._sim_var_matcher[var_name] = meas_sim_info[1]
            else:
                raise TypeError(f"Variable {var_name} of variable_names has a value"
                                "neither being a dict, list or tuple.")
            # Now get the info to extract the values out of the given tsd
            # Convert string with into a list of tuples containing the relevant tag.
            # If mulitple tags exist, and the default tag (self.meas_tag_str)
            # is not present, an error is raised.
            if isinstance(meas_info, str):
                if isinstance(meas_target_data[meas_info], pd.Series):
                    raise TypeError("Given meas_target_data contains columns without a tag."
                                    "Please only pass MultiIndex-DataFrame objects.")
                tags = meas_target_data[meas_info].columns
                _rename_cols_dict[meas_info] = var_name
                if len(tags) != 1 and self.meas_tag_str not in tags:
                    raise TypeError("Not able to automatically select variables and tags. "
                                    f"Variable {meas_info} has mutliple tags, none of which "
                                    f"is specified as {self.meas_tag_str}.")
                elif self.meas_tag_str in tags:
                    _columns.append((meas_info, self.meas_tag_str))
                else:
                    _columns.append((meas_info, tags[0]))
            elif isinstance(meas_info, tuple):
                _rename_cols_dict[meas_info[0]] = var_name
                _columns.append(meas_info)
            else:
                raise TypeError(f"Measurement Info on variable {var_name} is "
                                "neither of type string or tuple.")

        # Take the subset of the given tsd based on var_names and tags.
        self._tsd = meas_target_data[_columns].copy()

        # Rename all variables to the given var_name (key of self.variable_names)
        self._tsd = self._tsd.rename(columns=_rename_cols_dict, level=0)

        # Rename all tags to the default measurement name for consistency.
        d = dict(zip(self._tsd.columns.levels[1],
                     [self.meas_tag_str for _ in range(len(_columns))]))
        self._tsd = self._tsd.rename(columns=d, level=1)

        # Save the tsd to a tsd_ref object
        # Used to never lose the original dataframe.
        # _tsd may be altered by relevant intervals, this object never!
        self._tsd_ref = self._tsd.copy()

        # Set the weightings, if not specified.
        self._num_goals = len(_columns)
        if weightings is None:
            self._weightings = np.array([1/self._num_goals for i in range(self._num_goals)])
        else:
            if not isinstance(weightings, (list, np.ndarray)):
                raise TypeError(f"weightings is of type {type(weightings).__name__} "
                                f"but should be of type list.")
            if len(weightings) != self._num_goals:
                raise IndexError(f"The given number of weightings ({len(weightings)}) does not match the number"
                                 f" of goals ({self._num_goals})")
            self._weightings = np.array(weightings) / sum(weightings)

    def __str__(self):
        """Overwrite string method to present the Goals-Object more
        nicely."""
        return str(self._tsd)

    def eval_difference(self, statistical_measure, verbose=False):
=======
    def __init__(self, meas_target_data, sim_target_data, skip, SIM_API,
                 variable_names, weightings, number_cal_classes,
                 classes_toml, timestamp, enable_senanalysis, enable_diff_tuner,
                 tuner_of_classes_toml, tuner_for_all_classes):

        self.meas_target_data = meas_target_data
        self.SIM_API = SIM_API
        self.variable_names = variable_names
        self.weightings = weightings
        self.sim_target_data = sim_target_data
        self.number_cal_classes = number_cal_classes
        self.classes_toml = classes_toml
        # self.tuner_paras = tuner_paras
        self.skip = skip
        self.timestamp = timestamp


        # Instantiate tuner parameters class and create a list of those classes
        # Define more tuner objects if needed. (for different calibration classes, different tuner parameter
        # can be interesting, see class "CalibrationClass")
        self.tuner_paras = []
        # First create list of tuner parameter with ALL tuner parameters from the model
        for i in range(self.number_cal_classes):
            tuner_paras = data_types.TunerParas(names=list(self.SIM_API.all_tuners_dict.keys()),
                                                initial_values=list(self.SIM_API.all_tuners_dict.values()),
                                                bounds=self.SIM_API.sim_setup["initialBoundaries"])
            self.tuner_paras.append(tuner_paras)

        # If enabled: Sensitivity analysis will select all tuner parameters automatically
        if enable_senanalysis:
            pass

        # Apply specific selection of different tuner sets for different calibration classes
        elif enable_diff_tuner:
            for i in range(self.number_cal_classes):
                removing_names = []
                removing_bounds = []
                for j, name in enumerate(self.tuner_paras[i].get_names()):
                    if not name in tuner_of_classes_toml[i]:
                        removing_bounds.append(self.tuner_paras[i].bounds[j])
                        removing_names.append(name)
                self.tuner_paras[i].remove_names(removing_names)

        # Use specific tuner parameters for all classes
        else:
            for i in range(self.number_cal_classes):
                removing_names = []
                removing_bounds = []
                for j, name in enumerate(self.tuner_paras[i].get_names()):
                    if not name in tuner_for_all_classes:
                        removing_bounds.append(self.tuner_paras[i].bounds[j])
                        removing_names.append(name)
                self.tuner_paras[i].remove_names(removing_names)

    def setup_goals(self):
>>>>>>> d93e2175
        """
        Setup of the Goals object.
        First, some simulated and measured target data is loaded.
        Then the goals object is instantiated. Please refer to the
        Goals documentation on the meaning of the parameters.

<<<<<<< HEAD
        :param str statistical_measure:
            Method supported by statistics_analyzer.StatisticsAnalyzer, e.g. RMSE
        :param boolean verbose:
            If True, a dict with difference-values of for all goals and the
            corresponding weightings is returned together with the total difference.
            This can be useful to better understand which goals is performing
            well in an optimization and which goals needs further is not performing well.
        :return: float total_difference
            weighted ouput for all goals.
        """
        stat_analyzer = statistics_analyzer.StatisticsAnalyzer(statistical_measure)
        total_difference = 0
        _verbose_calculation = {}

        for i, goal_name in enumerate(self.variable_names.keys()):
            _diff = stat_analyzer.calc(meas=self._tsd[(goal_name, self.meas_tag_str)],
                                       sim=self._tsd[(goal_name, self.sim_tag_str)])
            _verbose_calculation[self._weightings[i]] = _diff
            total_difference += self._weightings[i] * _diff
=======
>>>>>>> d93e2175

        :return: Goals object
        :rtype: aixcalibuha.Goals

        Example:

        >>> goals = setup_goals()
        >>> dif = goals.eval_difference(statistical_measure="RMSE")
        >>> print(round(dif, 3))
        1.055
        """
<<<<<<< HEAD
        if not isinstance(sim_target_data.index, type(self._tsd_ref.index)):
            raise IndexError(f"Given sim_target_data is using {type(sim_target_data.index).__name__}"
                             f" as an index, but the reference results (measured-data) was declared"
                             f" using the {type(self._tsd_ref.index).__name__}. Convert your"
                             f" measured-data index to solve this error.")
=======

        # Setup the goals object
        self.goals = Goals(meas_target_data=self.meas_target_data,
                           variable_names=self.variable_names,
                           weightings=self.weightings
                           )
        self.goals.set_sim_target_data(self.sim_target_data)
>>>>>>> d93e2175

        # To match measured and simulated time interval (Removes all "NaN")
        self.goals.set_relevant_time_intervals([(self.SIM_API.sim_setup["startTime"], self.classes_toml[-1][2])])
        # Interpolate if the input data was resampled (see toml file) and extract goals data to dataframe
        # for check if compressor is on (see setup_calibration_classes)
        self.goals_data = self.goals.get_goals_data().interpolate()
        # self.classes_json[-1][2] is the stoptime of the LAST class element. This is important because we want
        # to evaluate the time interval to the end of this class and not to the stoptime specified in toml.

        return self.goals


    def setup_calibration_classes(self):
        """
        Setup of a list calibration classes.
        The measured data of the setup_goals example can
        be segmentized into two classes. You can either use
        classes from the segmentizer package or manually define
        classes of interest to you. In this example the we have
        a manual segmentation, as the example is fairly small.

        :param object tuner_paras:

        :param object goals:

<<<<<<< HEAD
    def get_sim_var_names(self):
        """Get the names of the simulation variables.
=======
        :return: List of calibration classes
        :rtype: list
        """
        # Define the basic time-intervals and names for the calibration-classes:
        # Read informations from toml file
        self.cal_classes = []
        # Create CalibrationClass object
        for i in range(self.number_cal_classes):
            if self.classes_toml[i][2] > self.SIM_API.sim_setup['stopTime']:
                self.classes_toml[i][2] = self.SIM_API.sim_setup['stopTime']
                warnings.warn('The stoptime of calibration class {} \nexceeds the stoptime adjusted during'
                              ' the extraction of the data and is changed to {} seconds.'
                              .format(self.classes_toml[i][0], self.SIM_API.sim_setup['stopTime']))
            self.cal_classes.append(CalibrationClass(name=self.classes_toml[i][0],
                                                     start_time=self.classes_toml[i][1],
                                                     stop_time=self.classes_toml[i][2]))

        # Set the tuner parameters and goals to all classes:
        for i, cal_class in enumerate(self.cal_classes):
            cal_class.tuner_paras = self.tuner_paras[i]
            cal_class.set_goals(self.goals)
        # Use different tuner paras if necessary (example: in cool down phase (calibrationclass 4 in the example) there is no m_flow --> no tuning of m_flow possible)
        # different_tuner_paras = data_types.TunerParas(names=["C", "heatConv_a"],
        #                                               initial_values=[5000, 200],
        #                                               bounds=[(4000, 6000), (10, 300)])
        # calibration_classes[3].set_tuner_paras(different_tuner_paras)


        # Check if there are any values of the targets bigger then zero. For example the compressor could be
        # switched off in observed period. If so: no calibration for the current iteration step is done.

            ## %% TO-DO: What if compressor was shut off in just one calibration class? skip the class not whole cali.

            # Get goals of current calibration class
            goals_data_current_class = self.goals_data.loc[cal_class.start_time: cal_class.stop_time]

            # Iterate over all target variables of the class
            for i, target in enumerate(cal_class.goals.get_goals_list()):
                # get mean of goals to evaluate
                mean_of_meas_data = goals_data_current_class[target]["meas"].mean()
                if mean_of_meas_data == 0:
                    warnings.warn("Class '{}': The target '{}' seems \nto contain no data bigger then zero during the "
                                  "current considered period (affects day {}). This will cause problems for scale-"
                                  "independent metrics like CVRMSE,\n because the mean of the measured targes will be 0."
                                  " The calibration will be executed for the next period."
                                  .format(cal_class.name, target, self.timestamp.date()))
                    # Switch skipping on
                    # self.skip = True
                    self.skip['skip'] = True
                    self.skip['cal_class']
                    return self.cal_classes, self.skip

        return self.cal_classes, self.skip

>>>>>>> d93e2175

        :returns list sim_var_names:
            Names of the simulation variables as a list
        """
        return list(self._sim_var_matcher.values())


class TunerParas:
    """
    Class for tuner parameters.

    :param list names:
        List of names of the tuner parameters
    :param float,int initial_values:
        Initial values for optimization
    :param list,tuple bounds:
        Tuple or list of float or ints for lower and upper bound to the tuner parameter
    """
    def __init__(self, names, initial_values, bounds=None):
        """Initialize class-objects and check correct input."""
        # Check if the given input-parameters are of correct format. If not, raise an error.
        for name in names:
            if not isinstance(name, str):
                raise TypeError(f"Given name is of type {type(name).__name__} "
                                "and not of type str.")
        # Check if all names are unique:
        if len(names) != len(set(names)):
            raise ValueError(f"Given names contain duplicates. This will yield errors in later stages"
                             f"such as calibration of sensitivity analysis.")
        try:
            # Calculate the sum, as this will fail if the elements are not float or int.
            sum(initial_values)
        except TypeError:
            raise TypeError("initial_values contains other instances than float or int.")
        if len(names) != len(initial_values):
            raise ValueError(f"shape mismatch: names has length {len(names)}"
                             f" and initial_values {len(initial_values)}.")
        self._bounds = bounds
        if bounds is None:
            _bound_min = -np.inf
            _bound_max = np.inf
        else:
            if len(bounds) != len(names):
                raise ValueError(f"shape mismatch: bounds has length {len(bounds)} "
                                 f"and names {len(names)}.")
            _bound_min, _bound_max = [], []
            for bound in bounds:
                _bound_min.append(bound[0])
                _bound_max.append(bound[1])

        self._df = pd.DataFrame({"names": names,
                                 "initial_value": initial_values,
                                 "min": _bound_min,
                                 "max": _bound_max})
        self._df = self._df.set_index("names")
        self._set_scale()

    def __str__(self):
        """Overwrite string method to present the TunerParas-Object more
        nicely."""
        return str(self._df)

<<<<<<< HEAD
    def scale(self, descaled):
=======
    def eval_difference(self, statistical_measure, verbose=False, penaltyfactor=1):
>>>>>>> d93e2175
        """
        Scales the given value to the bounds of the tuner parameter between 0 and 1

<<<<<<< HEAD
        :param np.array,list descaled:
            Value to be scaled
        :return: np.array scaled:
            Scaled value between 0 and 1
        """
        # If no bounds are given, scaling is not possible--> descaled = scaled
        if self._bounds is None:
            return descaled
        _scaled = (descaled - self._df["min"])/self._df["scale"]
        if not all((_scaled >= 0) & (_scaled <= 1)):
            warnings.warn("Given descaled values are outside of bounds."
                          "Automatically limiting the values with respect to the bounds.")
        return np.clip(_scaled, a_min=0, a_max=1)

    def descale(self, scaled):
=======
        :param str statistical_measure:
            Method supported by statistics_analyzer.StatisticsAnalyzer, e.g. RMSE
        :param boolean verbose:
            If True, a dict with difference-values of for all goals and the
            corresponding weightings is returned together with the total difference.
            This can be useful to better understand which goals is performing
            well in an optimization and which goals needs further is not performing well.
        :param float penaltyfactor:
            ...to add..
        :return: float total_difference
            weighted ouput for all goals.
        """
        stat_analyzer = statistics_analyzer.StatisticsAnalyzer(statistical_measure)
        total_difference = 0
        _verbose_calculation = {}

        for i, goal_name in enumerate(self.variable_names.keys()):
            if self._tsd.isnull().values.any():
                raise ValueError("There are not valid values in the simulated target data. Probably the time interval"
                                 " of measured and simulated data are not equal. \nPlease check the frequencies"
                                 " in the toml file (outputInterval & frequency).")
            _diff = stat_analyzer.calc(meas=self._tsd[(goal_name, self.meas_tag_str)],
                                       sim=self._tsd[(goal_name, self.sim_tag_str)])
            # Apply penalty function
            _diff = _diff * penaltyfactor

            _verbose_calculation[self._weightings[i]] = _diff
            total_difference += self._weightings[i] * _diff

        if verbose:
            return total_difference, _verbose_calculation
        else:
            return total_difference

    def set_sim_target_data(self, sim_target_data):
        """Alter the object with new simulation data
        self._sim_target_data based on the given dataframe
        sim_target_data.

        :param TimeSeriesData sim_target_data:
            Object with simulation target data. This data should be
            the output of a simulation, hence "sim"-target-data.
>>>>>>> d93e2175
        """
        Converts the given scaled value to an descaled one.

        :param np.array,list scaled:
            Scaled input value between 0 and 1
        :return: np.array descaled:
            descaled value based on bounds.
        """
        # If no bounds are given, scaling is not possible--> descaled = scaled
        if not self._bounds:
            return scaled
        _scaled = np.array(scaled)
        if not all((_scaled >= 0-1e4) & (_scaled <= 1+1e4)):
            warnings.warn("Given scaled values are outside of bounds. "
                          "Automatically limiting the values with respect to the bounds.")
        _scaled = np.clip(_scaled, a_min=0, a_max=1)
        return _scaled*self._df["scale"] + self._df["min"]

    @property
    def bounds(self):
        """Get property bounds"""
        return self._bounds

    def get_names(self):
        """Return the names of the tuner parameters"""
        return list(self._df.index)

    def get_initial_values(self):
        """Return the initial values of the tuner parameters"""
        return self._df["initial_value"].values

    def get_bounds(self):
        """Return the bound-values of the tuner parameters"""
        return self._df["min"].values, self._df["max"].values

    def get_value(self, name, col):
        """Function to get a value of a specific tuner parameter"""
        return self._df[col][name]

    def set_value(self, name, col, value):
        """Function to set a value of a specific tuner parameter"""
        if not isinstance(value, (float, int)):
            raise ValueError(f"Given value is of type {type(value).__name__} "
                             "but float or int is required")
        if col not in ["max", "min", "initial_value"]:
            raise KeyError("Can only alter max, min and initial_value")
        self._df[col][name] = value
        self._set_scale()

    def remove_names(self, names):
        """
<<<<<<< HEAD
        Remove gives list of names from the Tuner-parameters
=======
        _df_ref = self._tsd_ref.copy()
        # Interpolate if resampling is activated (see toml file for more informations)
        _df_ref = _df_ref.interpolate()
        # Create initial False mask
        _mask = np.full(_df_ref.index.shape, False)
        # Dynamically make mask for multiple possible time-intervals
        for _start_time, _end_time in intervals:
            _mask = _mask | ((_df_ref.index >= _start_time) & (_df_ref.index <= _end_time))
        # TODO: Is the data temporarly deleted if a segment is applied? Maybe we need a base-tsd and a current-tsd like _curr_tsd
        self._tsd = _df_ref.loc[_mask]
        # # Interpolate if resampling is activated (see toml file for more informations)
        # self._tsd = self._tsd.interpolate()

>>>>>>> d93e2175

        :param list names:
            List with names inside of the TunerParas-dataframe
        """
        self._df = self._df.loc[~self._df.index.isin(names)]

    def _set_scale(self):
        self._df["scale"] = self._df["max"] - self._df["min"]
        if not self._df[self._df["scale"] <= 0].empty:
            raise ValueError("The given lower bounds are greater equal than the upper bounds,"
                             f"resulting in a negative scale: \n{str(self._df['scale'])}")


class CalibrationClass:
    """
    Class used for calibration of time-series data.

    :param str name:
        Name of the class, e.g. 'device on'
    :param float,int start_time:
        Time at which the class starts
    :param float,int stop_time:
        Time at which the class ends
    :param Goals goals:
        Goals parameters which are relevant in this class.
        As this class may be used in the classifier, a Goals-Class
        may not be available at all times and can be added later.
    :param TunerParas tuner_paras:
        As this class may be used in the classifier, a TunerParas-Class
        may not be available at all times and can be added later.
    :param list relevant_intervals:
        List with time-intervals relevant for the calibration.
        Each list element has to be a tuple with the first element being
        the start-time as float/int and the second item being the end-time
        of the interval as float/int.
        E.g:
        For a class with start_time=0 and stop_time=1000, given following intervals
        [(0, 100), [150, 200), (500, 600)]
        will only evaluate the data between 0-100, 150-200 and 500-600.
        The given intervals may overlap. Furthermore the intervals do not need
        to be in an ascending order or be limited to the start_time and end_time parameters.
    """

    def __init__(self, name, start_time, stop_time, goals=None,
                 tuner_paras=None, relevant_intervals=None):
        """Initialize class-objects and check correct input."""
        self.name = name
        self._start_time = start_time
        self.stop_time = stop_time
<<<<<<< HEAD
        if goals is not None:
            self.goals = goals
        if tuner_paras is not None:
            self.tuner_paras = tuner_paras
        if relevant_intervals is not None:
=======
        if goals:
            self.set_goals(goals)
        if tuner_paras:
            self.tuner_paras = tuner_paras
        if relevant_intervals:
>>>>>>> d93e2175
            self.relevant_intervals = relevant_intervals
        else:
            # Then all is relevant
            self.relevant_intervals = [(start_time, stop_time)]

    @property
    def name(self):
        """Get name of calibration class"""
        return self._name

    @name.setter
    def name(self, name: str):
        """Set name of calibration class"""
        if not isinstance(name, str):
            raise TypeError(f"Name of CalibrationClass is {type(name)} "
                            f"but has to be of type str")
        self._name = name

    @property
    def start_time(self) -> Union[float, int]:
        """Get start time of calibration class"""
        return self._start_time

    @start_time.setter
    def start_time(self, start_time: Union[float, int]):
        """Set start time of calibration class"""
        if not start_time <= self.stop_time:
            raise ValueError("The given start-time is higher than the stop-time.")
        self._start_time = start_time

    @property
    def stop_time(self) -> Union[float, int]:
        """Get stop time of calibration class"""
        return self._stop_time

    @stop_time.setter
    def stop_time(self, stop_time: Union[float, int]):
        """Set stop time of calibration class"""
        if not self.start_time <= stop_time:
            raise ValueError("The given stop-time is lower than the start-time.")
        self._stop_time = stop_time

    @property
    def tuner_paras(self) -> TunerParas:
        return self._tuner_paras

    @tuner_paras.setter
    def tuner_paras(self, tuner_paras):
        """
        Set the tuner parameters for the calibration-class.

        :param tuner_paras: TunerParas
        """
        if not isinstance(tuner_paras, TunerParas):
            raise TypeError(f"Given tuner_paras is of type {type(tuner_paras).__name__} "
                            "but should be type TunerParas")
        self._tuner_paras = tuner_paras

    @property
    def goals(self) -> Goals:
        """Get current goals instance"""
        return self._goals

    @goals.setter
    def goals(self, goals: Goals):
        """
        Set the goals object for the calibration-class.

        :param Goals goals:
            Goals-data-type
        """
        if not isinstance(goals, Goals):
<<<<<<< HEAD
            raise TypeError(f"Given goals parameter is of type {type(goals).__name__} "
                            "but should be type Goals")
        self._goals = goals

    @property
    def relevant_intervals(self) -> list:
        """Get current relevant_intervals"""
        return self._relevant_intervals

    @relevant_intervals.setter
    def relevant_intervals(self, relevant_intervals: list):
        """Set current relevant_intervals"""
        self._relevant_intervals = relevant_intervals
=======
            raise TypeError("Given goals parameter is of type {} but should be "
                            "type Goals".format(type(goals).__name__))
        self.goals = goals

    # def set_tuner_paras(self, tuner_paras):
    #     """
    #     Set the tuner parameters for the calibration-class.
    #
    #     :param TunerParas tuner_paras:
    #         TunerParas to be set to calibration class
    #     """
    #     if not isinstance(tuner_paras, data_types.TunerParas):
    #         raise TypeError("Given tuner_paras is of type {} but should be "
    #                         "type TunerParas".format(type(tuner_paras).__name__))
    #     self.tuner_paras[i] = tuner_paras

    # def use_specific_tuners(self, selection):
    #     """
    #     Use specific tuner parameter, if user knows which tuner parameter have an impact and which have not.
    #     If just one "TunerParas" class object is defined (see data_types.TunerParas()) the iteration for every
    #     calibration class is unnecessary because the first iteration causes an overwriting process of the
    #     TunerParas object in the current CalibrationClass object with "set_tuner_paras".
    #
    #     :param list selection:
    #         List of strings with desired tunerparameters for calibration
    #     """
    #
    #     removing_names = []
    #     removing_bounds = []
    #     for i, name in enumerate(self.tuner_paras.get_names()):
    #         if not name in selection:
    #             removing_bounds.append(self.tuner_paras.bounds[i])
    #             removing_names.append(name)
    #     self.tuner_paras.remove_names(removing_names)
    #     self.set_tuner_paras(self.tuner_paras)
    #
    # # def use_specific_tuners(self, selection):
    # #     """
    # #     Use specific tuner parameter, if user knows which tuner parameter have an impact and which have not.
    # #
    # #     :param list selection:
    # #         List of strings with desired tunerparameters for calibration
    # #     """
    # #
    # #     for num_class, cal_class in enumerate(self.cal_classes):
    # #         removing_names = []
    # #         removing_bounds = []
    # #         for i, name in enumerate(self.tuner_paras.get_names()):
    # #             if not name in selection:
    # #                 removing_bounds.append(self.tuner_paras.bounds[i])
    # #                 removing_names.append(name)
    # #         self.tuner_paras.remove_names(removing_names)
    # #         cal_class.set_tuner_paras(self.tuner_paras)
>>>>>>> d93e2175


def merge_calibration_classes(calibration_classes):
    """
    Given a list of multiple calibration-classes, this function merges given
    objects by the "name" attribute. Relevant intervals are set, in order
    to maintain the start and stop-time info.
    :param list calibration_classes:
        List containing multiple CalibrationClass-Objects
    :return: list cal_classes_merged:
        A list containing one CalibrationClass-Object for each different
        "name" of class.

    Example:
    >>> cal_classes = [CalibrationClass("on", 0, 100),
    >>>                CalibrationClass("off", 100, 200),
    >>>                CalibrationClass("on", 200, 300)]
    >>> merged_classes = merge_calibration_classes(cal_classes)
    Is equal to:
    >>> merged_classes = [CalibrationClass("on", 0, 300,
    >>>                                    relevant_intervals=[(0,100), (200,300)]),
    >>>                   CalibrationClass("off", 100, 200)]
    """
    # Use a dict for easy name-access
    temp_merged = {}
    for cal_class in calibration_classes:
        _name = cal_class.name
        # First create dictionary with all calibration classes
        if _name in temp_merged:
            temp_merged[_name]["intervals"] += cal_class.relevant_intervals
        else:
            temp_merged[_name] = {"goals": cal_class.goals,
                                  "tuner_paras": cal_class.tuner_paras,
                                  "intervals": cal_class.relevant_intervals
                                  }
    # Convert dict to actual calibration-classes
    cal_classes_merged = []
    for _name, values in temp_merged.items():
        # Flatten the list of tuples and get the start- and stop-values
        start_time = min(sum(values["intervals"], ()))
        stop_time = max(sum(values["intervals"], ()))
        cal_classes_merged.append(CalibrationClass(_name, start_time, stop_time,
                                                   goals=values["goals"],
                                                   tuner_paras=values["tuner_paras"],
                                                   relevant_intervals=values["intervals"]))

    return cal_classes_merged<|MERGE_RESOLUTION|>--- conflicted
+++ resolved
@@ -8,24 +8,48 @@
 import numpy as np
 from ebcpy import data_types
 from ebcpy.utils import statistics_analyzer
-import datetime
-import warnings
-warnings.simplefilter('always', UserWarning)    # for printing always warnings in loops
 # pylint: disable=I1101
 __version__ = "0.1.5"
 
-class Preparation:      # Wrapper for Goals and Calibration class
-    """
-    Prepare everything needed for perform a calibration.
-        - Setup the goals
-        - Setup the tuner
-        - Setup calibration classes
-
-    :param: to add
-    ...
-    """
-
-<<<<<<< HEAD
+
+class Goals:
+    """
+    Class for one or multiple goals. Used to evaluate the
+    difference between current simulation and measured data
+
+    :param (ebcpy.data_types.TimeSeriesData, pd.DataFrame) meas_target_data:
+        The dataset of the measurement. It acts as a point of reference
+        for the simulation output. If the dimensions of the given DataFrame and later
+        added simulation-data are not equal, an error is raised.
+        Has to hold all variables listed under the MEASUREMENT_NAME variable in the
+        variable_names dict.
+    :param dict variable_names:
+        A dictionary to construct the goals-DataFrame using pandas MultiIndex-Functionality.
+        The dict has to follow the structure.
+        variable_names = {VARIABLE_NAME: [MEASUREMENT_NAME, SIMULATION_NAME]}
+            - VARIABLE_NAME: A string which holds the actual name
+                of the variable you use as a goal.
+                E.g.: VARIABLE_NAME="Temperature_Condenser_Outflow"
+            - MEASUREMENT_NAME: Is either a string or a tuple. Hold the name the variable
+                has inside the given meas_target_data. If you want to specify a tag you have
+                to pass a tuple, like: (MEASUREMENT_NAME, TAG_NAME). Else just pass a string.
+                E.g.: MEASUREMENT_NAME="HydraulicBench[4].T_Out" or
+                      MEASUREMENT_NAME=("HydraulicBench[4].T_Out", "preprocessed")
+            - SIMULATION_NAME is either a string or a tuple, just like MEASUREMENT_NAME.
+                E.g. (for Modelica): SIMULATION_NAME="HeatPump.Condenser.Vol.T"
+        You may use a tuple instead of a list OR a dict
+        with key "meas" for measurement and key "sim" for simulation. These options may be
+        relevant for your own code readability.
+        E.g. variable_names = {VARIABLE_NAME: {"meas":MEASUREMENT_NAME,
+                                               "sim": SIMULATION_NAME}}
+
+    :param list weightings:
+        Values between 0 and 1 to account for multiple Goals to be evaluated.
+        If multiple goals are selected, and weightings is None, each
+        weighting will be equal to 1/(Number of goals).
+        The weighting is scaled so that the sum will equal 1.
+    """
+
     # Set default string for measurement reference
     meas_tag_str = "meas"
     sim_tag_str = "sim"
@@ -120,71 +144,11 @@
         nicely."""
         return str(self._tsd)
 
-    def eval_difference(self, statistical_measure, verbose=False):
-=======
-    def __init__(self, meas_target_data, sim_target_data, skip, SIM_API,
-                 variable_names, weightings, number_cal_classes,
-                 classes_toml, timestamp, enable_senanalysis, enable_diff_tuner,
-                 tuner_of_classes_toml, tuner_for_all_classes):
-
-        self.meas_target_data = meas_target_data
-        self.SIM_API = SIM_API
-        self.variable_names = variable_names
-        self.weightings = weightings
-        self.sim_target_data = sim_target_data
-        self.number_cal_classes = number_cal_classes
-        self.classes_toml = classes_toml
-        # self.tuner_paras = tuner_paras
-        self.skip = skip
-        self.timestamp = timestamp
-
-
-        # Instantiate tuner parameters class and create a list of those classes
-        # Define more tuner objects if needed. (for different calibration classes, different tuner parameter
-        # can be interesting, see class "CalibrationClass")
-        self.tuner_paras = []
-        # First create list of tuner parameter with ALL tuner parameters from the model
-        for i in range(self.number_cal_classes):
-            tuner_paras = data_types.TunerParas(names=list(self.SIM_API.all_tuners_dict.keys()),
-                                                initial_values=list(self.SIM_API.all_tuners_dict.values()),
-                                                bounds=self.SIM_API.sim_setup["initialBoundaries"])
-            self.tuner_paras.append(tuner_paras)
-
-        # If enabled: Sensitivity analysis will select all tuner parameters automatically
-        if enable_senanalysis:
-            pass
-
-        # Apply specific selection of different tuner sets for different calibration classes
-        elif enable_diff_tuner:
-            for i in range(self.number_cal_classes):
-                removing_names = []
-                removing_bounds = []
-                for j, name in enumerate(self.tuner_paras[i].get_names()):
-                    if not name in tuner_of_classes_toml[i]:
-                        removing_bounds.append(self.tuner_paras[i].bounds[j])
-                        removing_names.append(name)
-                self.tuner_paras[i].remove_names(removing_names)
-
-        # Use specific tuner parameters for all classes
-        else:
-            for i in range(self.number_cal_classes):
-                removing_names = []
-                removing_bounds = []
-                for j, name in enumerate(self.tuner_paras[i].get_names()):
-                    if not name in tuner_for_all_classes:
-                        removing_bounds.append(self.tuner_paras[i].bounds[j])
-                        removing_names.append(name)
-                self.tuner_paras[i].remove_names(removing_names)
-
-    def setup_goals(self):
->>>>>>> d93e2175
-        """
-        Setup of the Goals object.
-        First, some simulated and measured target data is loaded.
-        Then the goals object is instantiated. Please refer to the
-        Goals documentation on the meaning of the parameters.
-
-<<<<<<< HEAD
+    def eval_difference(self, statistical_measure, verbose=False, penaltyfactor=1):
+        """
+        Evaluate the difference of the measurement and simulated data based on the
+        given statistical_measure.
+
         :param str statistical_measure:
             Method supported by statistics_analyzer.StatisticsAnalyzer, e.g. RMSE
         :param boolean verbose:
@@ -192,6 +156,9 @@
             corresponding weightings is returned together with the total difference.
             This can be useful to better understand which goals is performing
             well in an optimization and which goals needs further is not performing well.
+        :param float penaltyfactor:
+            Muliplty result with this factor to account for
+            penatlies of some sort.
         :return: float total_difference
             weighted ouput for all goals.
         """
@@ -200,122 +167,87 @@
         _verbose_calculation = {}
 
         for i, goal_name in enumerate(self.variable_names.keys()):
+            if self._tsd.isnull().values.any():
+                raise ValueError("There are not valid values in the simulated target data. Probably the time interval"
+                                 " of measured and simulated data are not equal. \nPlease check the frequencies"
+                                 " in the toml file (outputInterval & frequency).")
             _diff = stat_analyzer.calc(meas=self._tsd[(goal_name, self.meas_tag_str)],
                                        sim=self._tsd[(goal_name, self.sim_tag_str)])
+            # Apply penalty function
+            _diff = _diff * penaltyfactor
+
             _verbose_calculation[self._weightings[i]] = _diff
             total_difference += self._weightings[i] * _diff
-=======
->>>>>>> d93e2175
-
-        :return: Goals object
-        :rtype: aixcalibuha.Goals
-
-        Example:
-
-        >>> goals = setup_goals()
-        >>> dif = goals.eval_difference(statistical_measure="RMSE")
-        >>> print(round(dif, 3))
-        1.055
-        """
-<<<<<<< HEAD
+
+        if verbose:
+            return total_difference, _verbose_calculation
+        else:
+            return total_difference
+
+    def set_sim_target_data(self, sim_target_data):
+        """Alter the object with new simulation data
+        self._sim_target_data based on the given dataframe
+        sim_target_data.
+
+        :param TimeSeriesData sim_target_data:
+            Object with simulation target data. This data should be
+            the output of a simulation, hence "sim"-target-data.
+        """
         if not isinstance(sim_target_data.index, type(self._tsd_ref.index)):
             raise IndexError(f"Given sim_target_data is using {type(sim_target_data.index).__name__}"
                              f" as an index, but the reference results (measured-data) was declared"
                              f" using the {type(self._tsd_ref.index).__name__}. Convert your"
                              f" measured-data index to solve this error.")
-=======
-
-        # Setup the goals object
-        self.goals = Goals(meas_target_data=self.meas_target_data,
-                           variable_names=self.variable_names,
-                           weightings=self.weightings
-                           )
-        self.goals.set_sim_target_data(self.sim_target_data)
->>>>>>> d93e2175
-
-        # To match measured and simulated time interval (Removes all "NaN")
-        self.goals.set_relevant_time_intervals([(self.SIM_API.sim_setup["startTime"], self.classes_toml[-1][2])])
-        # Interpolate if the input data was resampled (see toml file) and extract goals data to dataframe
-        # for check if compressor is on (see setup_calibration_classes)
-        self.goals_data = self.goals.get_goals_data().interpolate()
-        # self.classes_json[-1][2] is the stoptime of the LAST class element. This is important because we want
-        # to evaluate the time interval to the end of this class and not to the stoptime specified in toml.
-
-        return self.goals
-
-
-    def setup_calibration_classes(self):
-        """
-        Setup of a list calibration classes.
-        The measured data of the setup_goals example can
-        be segmentized into two classes. You can either use
-        classes from the segmentizer package or manually define
-        classes of interest to you. In this example the we have
-        a manual segmentation, as the example is fairly small.
-
-        :param object tuner_paras:
-
-        :param object goals:
-
-<<<<<<< HEAD
+
+        for goal_name in self.variable_names.keys():
+            # Three critical cases may occur:
+            # 1. sim_target_data is bigger (in len) than _tsd_ref
+            #   --> Only the first part is accepted
+            # 2. sim_target_data is smaller than _tsd_ref
+            #   --> Missing values become NaN, which is fine. If no other function eliminates
+            #       the NaNs, an error is raised when doing eval_difference().
+            # 3. The index differs:
+            #   --> All new values are NaN. However, this should raise an error, as an error
+            #   in eval_difference would not lead back to this function.
+            self._tsd_ref[(goal_name, self.sim_tag_str)] = \
+                sim_target_data[self._sim_var_matcher[goal_name]]
+        # Sort the index for better visualisation
+        self._tsd_ref = self._tsd_ref.sort_index(axis=1)
+        self._tsd = self._tsd_ref.copy()
+
+    def set_relevant_time_intervals(self, intervals):
+        """
+        For many calibration-uses cases, different time-intervals of the measured
+        and simulated data are relevant. Set the interval to be used with this function.
+        This will change both measured and simulated data. Therefore, the eval_difference
+        function can be called at every moment.
+
+        :param list intervals:
+            List with time-intervals. Each list element has to be a tuple
+            with the first element being the start_time as float or int and
+            the second item being the end_time of the interval as float or int.
+            E.g:
+            [(0, 100), [150, 200), (500, 600)]
+        """
+        _df_ref = self._tsd_ref.copy()
+        # Create initial False mask
+        _mask = np.full(_df_ref.index.shape, False)
+        # Dynamically make mask for multiple possible time-intervals
+        for _start_time, _end_time in intervals:
+            _mask = _mask | ((_df_ref.index >= _start_time) & (_df_ref.index <= _end_time))
+        # TODO: Is the data temporarly deleted if a segment is applied? Maybe we need a base-tsd and a current-tsd like _curr_tsd
+        self._tsd = _df_ref.loc[_mask]
+
+    def get_goals_list(self):
+        """Get the internal list containing all goals."""
+        return list(self.variable_names.keys())
+
+    def get_goals_data(self):
+        """Get the current time-series-data object."""
+        return self._tsd.copy()
+
     def get_sim_var_names(self):
         """Get the names of the simulation variables.
-=======
-        :return: List of calibration classes
-        :rtype: list
-        """
-        # Define the basic time-intervals and names for the calibration-classes:
-        # Read informations from toml file
-        self.cal_classes = []
-        # Create CalibrationClass object
-        for i in range(self.number_cal_classes):
-            if self.classes_toml[i][2] > self.SIM_API.sim_setup['stopTime']:
-                self.classes_toml[i][2] = self.SIM_API.sim_setup['stopTime']
-                warnings.warn('The stoptime of calibration class {} \nexceeds the stoptime adjusted during'
-                              ' the extraction of the data and is changed to {} seconds.'
-                              .format(self.classes_toml[i][0], self.SIM_API.sim_setup['stopTime']))
-            self.cal_classes.append(CalibrationClass(name=self.classes_toml[i][0],
-                                                     start_time=self.classes_toml[i][1],
-                                                     stop_time=self.classes_toml[i][2]))
-
-        # Set the tuner parameters and goals to all classes:
-        for i, cal_class in enumerate(self.cal_classes):
-            cal_class.tuner_paras = self.tuner_paras[i]
-            cal_class.set_goals(self.goals)
-        # Use different tuner paras if necessary (example: in cool down phase (calibrationclass 4 in the example) there is no m_flow --> no tuning of m_flow possible)
-        # different_tuner_paras = data_types.TunerParas(names=["C", "heatConv_a"],
-        #                                               initial_values=[5000, 200],
-        #                                               bounds=[(4000, 6000), (10, 300)])
-        # calibration_classes[3].set_tuner_paras(different_tuner_paras)
-
-
-        # Check if there are any values of the targets bigger then zero. For example the compressor could be
-        # switched off in observed period. If so: no calibration for the current iteration step is done.
-
-            ## %% TO-DO: What if compressor was shut off in just one calibration class? skip the class not whole cali.
-
-            # Get goals of current calibration class
-            goals_data_current_class = self.goals_data.loc[cal_class.start_time: cal_class.stop_time]
-
-            # Iterate over all target variables of the class
-            for i, target in enumerate(cal_class.goals.get_goals_list()):
-                # get mean of goals to evaluate
-                mean_of_meas_data = goals_data_current_class[target]["meas"].mean()
-                if mean_of_meas_data == 0:
-                    warnings.warn("Class '{}': The target '{}' seems \nto contain no data bigger then zero during the "
-                                  "current considered period (affects day {}). This will cause problems for scale-"
-                                  "independent metrics like CVRMSE,\n because the mean of the measured targes will be 0."
-                                  " The calibration will be executed for the next period."
-                                  .format(cal_class.name, target, self.timestamp.date()))
-                    # Switch skipping on
-                    # self.skip = True
-                    self.skip['skip'] = True
-                    self.skip['cal_class']
-                    return self.cal_classes, self.skip
-
-        return self.cal_classes, self.skip
-
->>>>>>> d93e2175
 
         :returns list sim_var_names:
             Names of the simulation variables as a list
@@ -378,15 +310,10 @@
         nicely."""
         return str(self._df)
 
-<<<<<<< HEAD
     def scale(self, descaled):
-=======
-    def eval_difference(self, statistical_measure, verbose=False, penaltyfactor=1):
->>>>>>> d93e2175
         """
         Scales the given value to the bounds of the tuner parameter between 0 and 1
 
-<<<<<<< HEAD
         :param np.array,list descaled:
             Value to be scaled
         :return: np.array scaled:
@@ -402,50 +329,6 @@
         return np.clip(_scaled, a_min=0, a_max=1)
 
     def descale(self, scaled):
-=======
-        :param str statistical_measure:
-            Method supported by statistics_analyzer.StatisticsAnalyzer, e.g. RMSE
-        :param boolean verbose:
-            If True, a dict with difference-values of for all goals and the
-            corresponding weightings is returned together with the total difference.
-            This can be useful to better understand which goals is performing
-            well in an optimization and which goals needs further is not performing well.
-        :param float penaltyfactor:
-            ...to add..
-        :return: float total_difference
-            weighted ouput for all goals.
-        """
-        stat_analyzer = statistics_analyzer.StatisticsAnalyzer(statistical_measure)
-        total_difference = 0
-        _verbose_calculation = {}
-
-        for i, goal_name in enumerate(self.variable_names.keys()):
-            if self._tsd.isnull().values.any():
-                raise ValueError("There are not valid values in the simulated target data. Probably the time interval"
-                                 " of measured and simulated data are not equal. \nPlease check the frequencies"
-                                 " in the toml file (outputInterval & frequency).")
-            _diff = stat_analyzer.calc(meas=self._tsd[(goal_name, self.meas_tag_str)],
-                                       sim=self._tsd[(goal_name, self.sim_tag_str)])
-            # Apply penalty function
-            _diff = _diff * penaltyfactor
-
-            _verbose_calculation[self._weightings[i]] = _diff
-            total_difference += self._weightings[i] * _diff
-
-        if verbose:
-            return total_difference, _verbose_calculation
-        else:
-            return total_difference
-
-    def set_sim_target_data(self, sim_target_data):
-        """Alter the object with new simulation data
-        self._sim_target_data based on the given dataframe
-        sim_target_data.
-
-        :param TimeSeriesData sim_target_data:
-            Object with simulation target data. This data should be
-            the output of a simulation, hence "sim"-target-data.
->>>>>>> d93e2175
         """
         Converts the given scaled value to an descaled one.
 
@@ -497,23 +380,7 @@
 
     def remove_names(self, names):
         """
-<<<<<<< HEAD
         Remove gives list of names from the Tuner-parameters
-=======
-        _df_ref = self._tsd_ref.copy()
-        # Interpolate if resampling is activated (see toml file for more informations)
-        _df_ref = _df_ref.interpolate()
-        # Create initial False mask
-        _mask = np.full(_df_ref.index.shape, False)
-        # Dynamically make mask for multiple possible time-intervals
-        for _start_time, _end_time in intervals:
-            _mask = _mask | ((_df_ref.index >= _start_time) & (_df_ref.index <= _end_time))
-        # TODO: Is the data temporarly deleted if a segment is applied? Maybe we need a base-tsd and a current-tsd like _curr_tsd
-        self._tsd = _df_ref.loc[_mask]
-        # # Interpolate if resampling is activated (see toml file for more informations)
-        # self._tsd = self._tsd.interpolate()
-
->>>>>>> d93e2175
 
         :param list names:
             List with names inside of the TunerParas-dataframe
@@ -563,19 +430,11 @@
         self.name = name
         self._start_time = start_time
         self.stop_time = stop_time
-<<<<<<< HEAD
         if goals is not None:
             self.goals = goals
         if tuner_paras is not None:
             self.tuner_paras = tuner_paras
         if relevant_intervals is not None:
-=======
-        if goals:
-            self.set_goals(goals)
-        if tuner_paras:
-            self.tuner_paras = tuner_paras
-        if relevant_intervals:
->>>>>>> d93e2175
             self.relevant_intervals = relevant_intervals
         else:
             # Then all is relevant
@@ -648,7 +507,6 @@
             Goals-data-type
         """
         if not isinstance(goals, Goals):
-<<<<<<< HEAD
             raise TypeError(f"Given goals parameter is of type {type(goals).__name__} "
                             "but should be type Goals")
         self._goals = goals
@@ -662,61 +520,6 @@
     def relevant_intervals(self, relevant_intervals: list):
         """Set current relevant_intervals"""
         self._relevant_intervals = relevant_intervals
-=======
-            raise TypeError("Given goals parameter is of type {} but should be "
-                            "type Goals".format(type(goals).__name__))
-        self.goals = goals
-
-    # def set_tuner_paras(self, tuner_paras):
-    #     """
-    #     Set the tuner parameters for the calibration-class.
-    #
-    #     :param TunerParas tuner_paras:
-    #         TunerParas to be set to calibration class
-    #     """
-    #     if not isinstance(tuner_paras, data_types.TunerParas):
-    #         raise TypeError("Given tuner_paras is of type {} but should be "
-    #                         "type TunerParas".format(type(tuner_paras).__name__))
-    #     self.tuner_paras[i] = tuner_paras
-
-    # def use_specific_tuners(self, selection):
-    #     """
-    #     Use specific tuner parameter, if user knows which tuner parameter have an impact and which have not.
-    #     If just one "TunerParas" class object is defined (see data_types.TunerParas()) the iteration for every
-    #     calibration class is unnecessary because the first iteration causes an overwriting process of the
-    #     TunerParas object in the current CalibrationClass object with "set_tuner_paras".
-    #
-    #     :param list selection:
-    #         List of strings with desired tunerparameters for calibration
-    #     """
-    #
-    #     removing_names = []
-    #     removing_bounds = []
-    #     for i, name in enumerate(self.tuner_paras.get_names()):
-    #         if not name in selection:
-    #             removing_bounds.append(self.tuner_paras.bounds[i])
-    #             removing_names.append(name)
-    #     self.tuner_paras.remove_names(removing_names)
-    #     self.set_tuner_paras(self.tuner_paras)
-    #
-    # # def use_specific_tuners(self, selection):
-    # #     """
-    # #     Use specific tuner parameter, if user knows which tuner parameter have an impact and which have not.
-    # #
-    # #     :param list selection:
-    # #         List of strings with desired tunerparameters for calibration
-    # #     """
-    # #
-    # #     for num_class, cal_class in enumerate(self.cal_classes):
-    # #         removing_names = []
-    # #         removing_bounds = []
-    # #         for i, name in enumerate(self.tuner_paras.get_names()):
-    # #             if not name in selection:
-    # #                 removing_bounds.append(self.tuner_paras.bounds[i])
-    # #                 removing_names.append(name)
-    # #         self.tuner_paras.remove_names(removing_names)
-    # #         cal_class.set_tuner_paras(self.tuner_paras)
->>>>>>> d93e2175
 
 
 def merge_calibration_classes(calibration_classes):

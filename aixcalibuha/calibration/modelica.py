--- conflicted
+++ resolved
@@ -2,10 +2,10 @@
 use-cases of calibration, mainly for Modelica
 Calibration."""
 
-
 #Import packages
 import os
 import json
+import time
 import numpy as np
 import pandas as pd
 from typing import List
@@ -13,22 +13,18 @@
 import aixcalibuha
 from aixcalibuha.utils import visualizer
 from aixcalibuha.calibration import Calibrator
-<<<<<<< HEAD
 from aixcalibuha import CalibrationClass, Goals, TunerParas
-=======
-from aixcalibuha import CalibrationClass, Goals
-import time
->>>>>>> d93e2175
-
-
-class SingleClassCalibrator(Calibrator):
+
+
+class ModelicaCalibrator(Calibrator):
+    # TODO: Better fitting name
     """
     Calibrator for Modelica simulation methods. This class can
     be used for single time-intervals of calibration. The objective
     function is the standard-objective function for all calibration
     processes of modelica-models.
 
-    :param WindowsPath cal cd:
+    :param str,os.path.normpath cd:
         Working directory
     :param ebcpy.simulationapi.SimulationAPI sim_api:
         Simulation-API for running the models
@@ -39,15 +35,9 @@
         e.g. RMSE, MAE, NRMSE
     :param CalibrationClass calibration_class:
         Class with information on Goals and tuner-parameters for calibration
-<<<<<<< HEAD
     :keyword str result_path:
         If given, then the resulting parameter values will be stored in a JSON file
         at the given path.
-=======
-    :param pd.Dataframe sim_input_data:
-        Pandas dataframe of the simulated input data,
-        extracted from the specified database (see class GetData in "data_aquisition.py").
->>>>>>> d93e2175
     :keyword float timedelta:
         If you use this class for calibrating a single time-interval,
         you can set the timedelta to instantiate the simulation before
@@ -85,6 +75,7 @@
         to the simulation which are not tuned / variable during calibration.
         Such parameters may be used if the default values in the model don't
         represent the parameter values you want to use.
+    TODO: Add missing kwargs description
     """
 
     # Dummy variable for accessing the current simulation result
@@ -100,41 +91,29 @@
     # Working directory for class
     cd_of_class = None
 
-<<<<<<< HEAD
     def __init__(self, cd: str, sim_api, statistical_measure: str, calibration_class: CalibrationClass, **kwargs):
-=======
-    def __init__(self, cd, sim_api, statistical_measure, framework, method,
-                 calibration_class, sim_input_data, **kwargs):
->>>>>>> d93e2175
         """Instantiate instance attributes"""
         #%% Kwargs
         # Initialize supported keywords with default value
         # Pop the items so they wont be added when calling the
         # __init__ of the parent class. Always pop with a default value in case
         # the keyword is not passed.
-        self.method = method
-        self.framework = framework
         self.verbose_logging = kwargs.pop("verbose_logging", True)
-        # self.save_files = kwargs.pop("save_files", False)     # Datensicherung selbst hinterlegt
-        # self.timedelta = kwargs.pop("timedelta", 0)
+        self.save_files = kwargs.pop("save_files", False)
+        self.timedelta = kwargs.pop("timedelta", 0)
         self.fail_on_error = kwargs.pop("fail_on_error", False)
         self.ret_val_on_error = kwargs.pop("ret_val_on_error", np.NAN)
-<<<<<<< HEAD
         self.fixed_parameters = kwargs.pop("fixed_parameters", {})
-        self.result_path = kwargs.pop('result_path', None)
-=======
         self.apply_penalty = kwargs.pop("apply_penalty", True)
         self.penalty_factor = kwargs.pop("penalty_factor", 0)
         self.perform_square_deviation = kwargs.pop("square_deviation", False)
-        self.sim_input_data = sim_input_data
->>>>>>> d93e2175
+        self.result_path = kwargs.pop('result_path', None)
         # Extract kwargs for the visualizer
         visualizer_kwargs = {"save_tsd_plot": kwargs.pop("save_tsd_plot", None),
                              "create_tsd_plot": kwargs.pop("create_tsd_plot", None),
                              "show_plot": kwargs.pop("show_plot", None),
                              }
 
-<<<<<<< HEAD
         # Check if types are correct:
         # Booleans:
         _bool_kwargs = ["save_files"]
@@ -144,29 +123,19 @@
                 raise TypeError(f"Given {bool_keyword} is of type "
                                 f"{type(keyword_value).__name__} but should be type bool")
 
-=======
->>>>>>> d93e2175
         #%% Initialize all public parameters
         super().__init__(cd, sim_api, statistical_measure, **kwargs)
         if not isinstance(calibration_class, CalibrationClass):
             raise TypeError(f"calibration_classes is of type {type(calibration_class).__name__} "
                             f"but should be CalibrationClass")
         self.calibration_class = calibration_class
-<<<<<<< HEAD
-=======
-        self.goals = self.calibration_class.goals
-        self.tuner_paras = self.calibration_class.tuner_paras
         # Scale tuner on boundaries
->>>>>>> d93e2175
         self.x0 = self.tuner_paras.scale(self.tuner_paras.get_initial_values())
         if self.tuner_paras.bounds is None:
             self.bounds = None
         else:
             # As tuner-parameters are scaled between 0 and 1, the scaled bounds are always 0 and 1
             self.bounds = [(0, 1) for i in range(len(self.x0))]
-        if self.start_time_method == "fixstart":
-            # reset timedelta if "fixstart" method was chosen
-            self.timedelta = 0
         # Add the values to the simulation setup.
         self.sim_api.set_sim_setup(
             {"initialNames": self.tuner_paras.get_names(),
@@ -212,22 +181,23 @@
         :return float total_res:
         Objective value based on the used quality measurement
         """
-        # edit: This funktion is called by the optimizationframework (scipy, dlib, etc.)
+        # edit: This function is called by the optimizationframework (scipy, dlib, etc.)
         #%% Initialize class objects
         self._current_iterate = xk
         self._counter += 1
-        # Convert tuner set if multiple goals of different scales are used
+        # Convert set if multiple goals of different scales are used
         xk_descaled = self.tuner_paras.descale(xk)
 
         # Set initial values of variable and fixed parameters
+        target_sim_names = self.goals.get_sim_var_names()
         self.sim_api.set_sim_setup({
             'initialValues': list(xk_descaled.values) + list(self.fixed_parameters.values()),
-            'initialNames': self.tuner_paras.get_names() + list(self.fixed_parameters.keys())
+            'initialNames': self.tuner_paras.get_names() + list(self.fixed_parameters.keys()),
+            'resultNames': target_sim_names
         })
 
         # Simulate
         try:
-<<<<<<< HEAD
             # Generate the folder name for the calibration
             if self.save_files:
                 savepath_files = os.path.join(self.sim_api.cd,
@@ -241,14 +211,6 @@
                 df = self.sim_api.simulate(savepath_files="")
                 # Convert it to time series data object
                 sim_target_data = data_types.TimeSeriesData(df)
-=======
-            target_sim_names = self.goals.get_sim_var_names()
-            self.sim_api.set_sim_setup({"resultNames": target_sim_names})
-            # Just specified time intervall in cal classes is simulated
-            df = self.sim_api.simulate(self.sim_input_data, savepath_files="")
-            # Convert it to time series data object
-            sim_target_data = data_types.TimeSeriesData(df)
->>>>>>> d93e2175
         except Exception as e:
             if self.fail_on_error:
                 raise e
@@ -288,14 +250,13 @@
                                           "Penaltyfactor": penalty                # Changed to false in this script after calling function "save_calibration_results"
                                           }
 
-        # self.logger.calibration_callback_func(xk, total_res, unweighted_objective, penalty=penalty)
+        self.logger.calibration_callback_func(xk, total_res, unweighted_objective, penalty=penalty)
         return total_res
 
-    def calibrate(self):
+    def calibrate(self, framework, method=None):
         """
         Start the calibration process of the calibration classes, visualize and save the results.
         """
-        
         #%% Start Calibration:
         self.logger.log(f"Start calibration of model: {self.sim_api.model_name}"
                         f" with framework-class {self.__class__.__name__}")
@@ -312,15 +273,18 @@
         t_cal_start = time.time()
 
         # Run optimization
-        self._res = self.optimize(self.framework, self.method)
+        self._res = self.optimize(framework, method)
 
         t_cal_stop = time.time()
         self.t_cal = t_cal_stop - t_cal_start
 
         #%% Save the relevant results.
         self.logger.save_calibration_result(self._current_best_iterate,
-<<<<<<< HEAD
-                                            self.sim_api.model_name)
+                                            self.sim_api.model_name,
+                                            self.t_cal,
+                                            self.sim_api.count)
+        # Reset
+        self._current_best_iterate['better_current_result'] = False
 
         # Save calibrated parameter values in JSON
         parameter_values = {}
@@ -381,13 +345,6 @@
         val_result = self.obj(xk)
         self.logger.log(f"{self.statistical_measure} of validation: {val_result}")
         return val_result
-=======
-                                            self.sim_api.model_name,
-                                            self.t_cal,
-                                            self.sim_api.count)
-        # Reset
-        self._current_best_iterate['better_current_result'] = False
->>>>>>> d93e2175
 
     def _handle_error(self, error):
         """
@@ -456,8 +413,7 @@
         return penalty
 
 
-
-class MultipleClassCalibrator(SingleClassCalibrator):
+class MultipleClassCalibrator(ModelicaCalibrator):
     """
     Class for calibration of multiple calibration classes.
     When passing multiple classes of the same name, all names
@@ -497,7 +453,6 @@
     fix_start_time = 0
     merge_multiple_classes = True
 
-<<<<<<< HEAD
     def __init__(self,
                  cd: str,
                  sim_api,
@@ -507,52 +462,28 @@
                  calibration_strategy: str = 'parallel',
                  **kwargs):
         # Check if input is correct
-=======
-    def __init__(self, cd, sim_api, statistical_measure, framework, method, calibration_classes, sim_input_data,
-                 current_timestamp, start_time_method='fixstart', **kwargs):
-        # Check if input is correct (Wird bereits in main gemacht)
->>>>>>> d93e2175
         if not isinstance(calibration_classes, list):
             raise TypeError("calibration_classes is of type "
                             "%s but should be list" % type(calibration_classes).__name__)
 
         for cal_class in calibration_classes:
             if not isinstance(cal_class, CalibrationClass):
-<<<<<<< HEAD
                 raise TypeError(f"calibration_classes is of type {type(cal_class).__name__} "
                                 f"but should be CalibrationClass")
-        # Pop kwargs of this class:
+        # Pop kwargs of this class (pass parameters and remove from kwarg dict):
         self.merge_multiple_classes = kwargs.pop("merge_multiple_classes", True)
-=======
-                raise TypeError("calibration_classes is of type {} but should "
-                                "be {}".format(type(cal_class).__name__,
-                                               type(CalibrationClass).__name__))
-        # Pop kwargs of this class (pass parameters and remove from kwarg dict):
-        self.merge_multiple_classes = kwargs.pop("merge_multiple_classes", False)
->>>>>>> d93e2175
         # Apply (if given) the fix_start_time. Check for correct input as-well.
         self.fix_start_time = kwargs.pop("fix_start_time", 0)
         self.timedelta = kwargs.pop("timedelta", 0)
-        # Choose the time-method
-        if start_time_method.lower() not in ["fixstart", "timedelta"]:
-            raise ValueError("Given start_time_method {} is not supported. Please choose between"
-                             "'fixstart' or 'timedelta'".format(start_time_method))
-        else:
-            self.start_time_method = start_time_method
 
         # Instantiate parent-class
-        super().__init__(cd, sim_api, statistical_measure, framework, method,
-                         calibration_classes[0], sim_input_data, **kwargs)
+        super().__init__(cd, sim_api, statistical_measure,
+                         calibration_classes[0], **kwargs)
         # Merge the multiple calibration_classes
         if self.merge_multiple_classes:
             self.calibration_classes = aixcalibuha.merge_calibration_classes(calibration_classes)
-        else:
-            self.calibration_classes = calibration_classes
         self._cal_history = []
-        # Get current timespamp of calibration
-        self.current_timestamp = current_timestamp
-
-<<<<<<< HEAD
+
         # Choose the calibration method
         if calibration_strategy.lower() not in ['parallel', 'sequential']:
             raise ValueError(f"Given calibration_strategy {calibration_strategy} is not supported. "
@@ -567,11 +498,8 @@
             self.start_time_method = start_time_method
 
     def calibrate(self, framework, method=None):
-        # First check possible intersection of tuner-parameteres
-=======
-    def calibrate(self):
-        """
-        Start the calibration process for day X.
+        """
+        Start the calibration process.
 
         :return dict self.res_tuner:
             Dictionary of the optimized tuner parameter names and values.
@@ -579,29 +507,15 @@
             Dictionary of the current best results of tuner parameter, iteration step, objective value, information
             about the goals object and the penaltyfactor.
         """
-
-
-        # Log Start
-        self.logger.log("Calibration of day {}, starting at {}. Iterationstep Digital Twin Framework: {}"
-                        .format(self.current_timestamp.date(), self.current_timestamp.time(), self.sim_api.count))
-
-        # First check possible intersection of tuner parameters
->>>>>>> d93e2175
+        # First check possible intersection of tuner-parameteres
         # and warn the user about it
-
         all_tuners = []
         for cal_class in self.calibration_classes:
             all_tuners.append(cal_class.tuner_paras.get_names())
         intersection = set(all_tuners[0]).intersection(*all_tuners)
-<<<<<<< HEAD
-        if intersection:
-            self.logger.log("The following tuner-parameters intersect over multiple "
-                            f"classes:\n{', '.join(list(intersection))}")
-=======
         if intersection and len(self.calibration_classes) > 1:
             self.logger.log("The following tuner-parameters intersect over multiple"
-                            " classes:\n{}".format(", ".join(list(intersection))))
->>>>>>> d93e2175
+                            f" classes:\n{', '.join(list(intersection))}")
 
         # Iterate over the different existing classes
         for cal_class in self.calibration_classes:

--- conflicted
+++ resolved
@@ -3,18 +3,10 @@
 import abc
 import copy
 import os
-<<<<<<< HEAD
+import time
 import numpy as np
 import pandas as pd
 from ebcpy.utils import setup_logger
-=======
-import time
-from SALib.sample import morris
-from SALib.sample import saltelli as sobol
-from SALib.analyze import morris as analyze_morris
-from SALib.analyze import sobol as analyze_sobol
-from ebcpy.utils import visualizer
->>>>>>> d93e2175
 from ebcpy import data_types
 from ebcpy import simulationapi
 import aixcalibuha
@@ -37,23 +29,10 @@
         Used to evaluate the difference of simulated and measured data.
         Like "RMSE", "MAE" etc. See utils.statistics_analyzer.py for
         further info.
-<<<<<<< HEAD
     :keyword str analysis_function:
         Used to automatically select result values.
     :keyword str,os.path.normpath cd:
         The path for the current working directory.
-=======
-    :param pd.Dataframe sim_input_data:
-        Pandas dataframe of the simulated input data,
-        extracted from the specified database (see class GetData in "data_aquisition.py").
-    :keyword str merge_multiple_classes:
-        Default True. If False, the given list of calibration-classes
-        is handeled as-is. This means if you pass two CalibrationClass objects
-        with the same name (e.g. "device on"), the calibration process will run
-        for both these classes stand-alone.
-        This will automatically yield an intersection of tuner-parameters, however may
-        have advantages in some cases.
->>>>>>> d93e2175
     :keyword boolean fail_on_error:
         Default is False. If True, the calibration will stop with an error if
         the simulation fails. See also: ret_val_on_error
@@ -65,7 +44,6 @@
     :keyword boolean save_files:
         If true, all simulation files for each iteration will be saved!
     """
-<<<<<<< HEAD
 
     def __init__(self, sim_api, num_samples,
                  statistical_measure, **kwargs):
@@ -74,31 +52,6 @@
         self.sim_api = sim_api
         self.statistical_measure = statistical_measure
         self.num_samples = num_samples
-=======
-    simulation_api = simulationapi.SimulationAPI
-    tuner_paras = data_types.TunerParas
-    goals = Goals
-    calibration_classes = []
-    analysis_variables = []
-    analysis_function = None
-    problem = {}
-    method = ""
-    fail_on_error = True
-    save_files = False
-    ret_val_on_error = np.NAN
-
-    def __init__(self, cd, simulation_api, sensitivity_problem,
-                 calibration_classes, statistical_measure, sim_input_data, **kwargs):
-        """Instantiate class parameters"""
-        # Setup the logger
-        if not os.path.exists(cd):
-            os.mkdir(cd)
-        self.logger = visualizer.Logger(cd, self.__class__.__name__)
-        # Add any simulation_api, dymolapi or pyfmi
-        self.simulation_api = simulation_api
-        self.statistical_measure = statistical_measure
-        self.sim_input_data = sim_input_data
->>>>>>> d93e2175
 
         # Update kwargs
         self.fail_on_error = kwargs.pop("fail_on_error", True)
@@ -112,16 +65,8 @@
                             f'supported for class {self.__class__.__name__}. '
                             f'Supported options are: {", ".join(self.analysis_variables)}.')
 
-<<<<<<< HEAD
         # Setup the logger
         self.logger = setup_logger(cd=self.cd, name=self.__class__.__name__)
-=======
-        # Merge the classes for avoiding possible intersection of tuner-parameters
-        if kwargs.pop("merge_multiple_classes", False):
-            self.calibration_classes = aixcalibuha.merge_calibration_classes(calibration_classes)
-        else:
-            self.calibration_classes = calibration_classes
->>>>>>> d93e2175
 
         # Setup default values
         self.problem: dict = None
@@ -161,22 +106,8 @@
 
         :param Union[list, np.ndarray] samples:
             Output variables in dymola
-<<<<<<< HEAD
         :param cal_class:
             One class for calibration. Goals and tuner_paras have to be set
-=======
-        :param float start_time:
-            Start time of simulation
-        :param float stop_time:
-            Stop time of simulation
-        :param list relevant_intervals:
-            List with time-intervals relevant for the calibration.
-            Each list element has to be a tuple with the first element being
-            the start-time as float/int and the second item being the end-time
-            of the interval as float/int.
-        :param dataframe sim_input_data:
-            Input data from database
->>>>>>> d93e2175
         :return np.array
             An array containing the evaluated differences for each sample
         """
@@ -200,15 +131,9 @@
                     # Load the result file to the goals object
                     sim_target_data = data_types.TimeSeriesData(filepath)
                 else:
-<<<<<<< HEAD
                     target_sim_names = cal_class.goals.get_sim_var_names()
                     self.sim_api.set_sim_setup({"resultNames": target_sim_names})
                     df = self.sim_api.simulate()
-=======
-                    target_sim_names = self.goals.get_sim_var_names()
-                    self.simulation_api.set_sim_setup({"resultNames": target_sim_names})
-                    df = self.simulation_api.simulate(self.sim_input_data, savepath_files="")
->>>>>>> d93e2175
                     # Convert it to time series data object
                     sim_target_data = data_types.TimeSeriesData(df)
             except Exception as e:
@@ -253,33 +178,23 @@
             calibration_classes = aixcalibuha.merge_calibration_classes(calibration_classes)
 
         all_results = []
-<<<<<<< HEAD
         for cal_class in calibration_classes:
+            t_sen_start = time.time()
             self.logger.info(f'Start sensitivity analysis of class: {cal_class.name}, '
                              f'Time-Interval: {cal_class.start_time}-{cal_class.stop_time} s')
 
             self.problem = self.create_problem(cal_class.tuner_paras)
-=======
-        for cal_class in self.calibration_classes:
-            t_sen_start = time.time()
-            self.logger.log('Start sensitivity analysis of class: {}, '
-                            'Time-Interval: {}-{} s'.format(cal_class.name,
-                                                            cal_class.start_time,
-                                                            cal_class.stop_time))
-            self.tuner_paras = cal_class.tuner_paras
-            self.goals = cal_class.goals
-            self.problem = SensitivityProblem.create_problem(self.tuner_paras)
->>>>>>> d93e2175
             samples = self.generate_samples()
             # Generate list with metrics of every parameter variation
             output_array = self.simulate_samples(
-<<<<<<< HEAD
                 samples=samples,
                 cal_class=cal_class)
             result = self.analysis_function(
                 x=samples,
                 y=output_array
             )
+            t_sen_stop = time.time()
+            salib_analyze_result['duration[s]'] = t_sen_stop - t_sen_start
             all_results.append(result)
         return all_results, calibration_classes
 
@@ -303,17 +218,6 @@
                                                   global_class=global_class)
         self.logger.info("Finished automatic run.")
         return sorted_classes
-=======
-                samples,
-                cal_class.start_time,
-                cal_class.stop_time,
-                cal_class.relevant_intervals)
-            salib_analyze_result = self.analysis_function(samples, output_array)
-            t_sen_stop = time.time()
-            salib_analyze_result['duration[s]'] = t_sen_stop - t_sen_start
-            all_results.append(salib_analyze_result)
-        return all_results
->>>>>>> d93e2175
 
     @staticmethod
     def create_problem(tuner_paras) -> dict:
@@ -351,14 +255,11 @@
                 if sen_value < threshold:
                     select_names.append(class_result["names"][i])
             tuner_paras.remove_names(select_names)
-<<<<<<< HEAD
-=======
             if not tuner_paras.get_names():
                 raise ValueError('Automatic selection removed all tuner parameter from class {} after Sensitivityanalysis was done.'
                                  ' Please adjust the threshold in json or manually chose tuner parameters for '
                                  'the calibration.'.format(cal_class.name))
             # cal_class.set_tuner_paras(tuner_paras)
->>>>>>> d93e2175
             cal_class.tuner_paras = tuner_paras
         return calibration_classes
 

--- conflicted
+++ resolved
@@ -78,16 +78,11 @@
         """
         xk_descaled = self.tuner_paras.descale(xk)
         self._counter_calibration += 1
-<<<<<<< HEAD
-        info_string = self._get_tuner_para_values_as_string(xk_descaled, obj, verbose_information)
-        self.logger.info(info_string)
-=======
         if penalty == None:
             info_string = self._get_tuner_para_values_as_string(xk_descaled, obj, verbose_information)
         else:
             info_string = self._get_tuner_para_values_as_string(xk_descaled, obj, verbose_information, penalty)
-        self.log(info_string)
->>>>>>> d93e2175
+        self.logger.info(info_string)
 
     def save_calibration_result(self, best_iterate, model_name, duration, itercount, **kwargs):
         """
@@ -109,16 +104,10 @@
         result_log += f"{self._get_tuner_para_names_as_string()}\n"
         final_values = self._get_tuner_para_values_as_string(best_iterate["Parameters"],
                                                              best_iterate["Objective"],
-<<<<<<< HEAD
-                                                             best_iterate["Unweighted Objective"])
+                                                             best_iterate["Unweighted Objective"],
+                                                             best_iterate["Penaltyfactor"])
         result_log += f"{final_values}\n"
         self.logger.info(result_log)
-=======
-                                                             best_iterate["Unweighted Objective"],
-                                                             best_iterate["Penaltyfactor"])
-        result_log += "{}\n".format(final_values)
-        self.log(result_log)
->>>>>>> d93e2175
         self._counter_calibration = 0
 
     def calibrate_new_class(self, calibration_class, cd=None):
@@ -250,14 +239,9 @@
                 formatted_name = ini_name
             info_string += "   {0:{width}s}".format(formatted_name, width=self._width)
         # Add string for qualitative measurement used (e.g. NRMSE, MEA etc.)
-<<<<<<< HEAD
-        info_string += "   {0:{width}s}".format(self.statistical_measure, width=self._width)
+        info_string += "     {0:{width}s}".format(self.statistical_measure, width=self._width)
+        info_string += "penaltyfactor"
         info_string += f"   Unweighted {self.statistical_measure}"
-=======
-        info_string += "     {0:{width}s}".format(self.statistical_measure, width=self._width)
-        info_string += "{}".format("penaltyfactor")
-        info_string += "   {}".format("Unweighted {}".format(self.statistical_measure))
->>>>>>> d93e2175
         return info_string
 
     def _get_tuner_para_values_as_string(self, xk_descaled, obj, unweighted_objective, penalty=None):
@@ -294,12 +278,8 @@
             info_string += "        {}".format("-")
         _verbose_info = "= " + " + ".join(["{0:.{prec}}*{1:.{prec}}".format(weight, val, prec=4)
                                            for weight, val in unweighted_objective.items()])
-<<<<<<< HEAD
-        info_string += f"   {_verbose_info}"
-=======
-        info_string += "          {}".format(_verbose_info)
-
->>>>>>> d93e2175
+        info_string += f"          {_verbose_info}"
+
         return info_string
 
 
@@ -366,11 +346,9 @@
 
         # %% Set-up figure for objective-plotting
         self.fig_obj, self.ax_obj = plt.subplots(1, 1)
-        # self.fig_obj.suptitle(name + ": Objective")
-        self.fig_obj.suptitle(name + ": Zielfunktionswert")
+        self.fig_obj.suptitle(name + ": Objective")
         self.ax_obj.set_ylabel(self.statistical_measure)
-        # self.ax_obj.set_xlabel("Number iterations")
-        self.ax_obj.set_xlabel("Anzahl der Iterationen")
+        self.ax_obj.set_xlabel("Number iterations")
         # If the changes are small, it seems like the plot does
         # not fit the printed values. This boolean assures that no offset is used.
         self.ax_obj.ticklabel_format(useOffset=False)
@@ -382,8 +360,7 @@
         self._n_rows_tuner = int(np.ceil(num_tuners / self._n_cols_tuner))
         self.fig_tuner, self.ax_tuner = plt.subplots(self._n_rows_tuner, self._n_cols_tuner,
                                                      squeeze=False, sharex=True)
-        # self.fig_tuner.suptitle(name + ": Tuner Parameters")
-        self.fig_tuner.suptitle(name + ": Tuner-Parameter")
+        self.fig_tuner.suptitle(name + ": Tuner Parameters")
         self._plot_tuner_parameters(for_setup=True)
 
         # %% Setup Goals figure
@@ -449,11 +426,9 @@
         filepath_tuner = os.path.join(iterpath, "tuner_parameter_plot.%s" % file_type)
         filepath_obj = os.path.join(iterpath, "objective_plot.%s" % file_type)
         if self.save_tsd_plot:
-            bestgoal = os.path.join(self.cd, self.goals_dir, str(res["Iterate"]) + "_goals.%s" % file_type)
+            bestgoal = os.path.join(self.cd, self.goals_dir, str(res["Iterate"]) + f"_goals.{file_type}")
             # Copy best goals figure
             copyfile(bestgoal, f'{iterpath}\\best_goals.%s' % file_type)
-
-        #filepath_bestgoal = os.path.join(iterpath, str(res["Iterate"]) + "_goals.%s" % file_type)
 
         # Save calibration results as csv
         res_dict = dict(res['Parameters'])
@@ -506,20 +481,16 @@
             cur_ax.set_xticklabels([x_label_vis])
             cur_ax.legend(loc="upper right")
 
-<<<<<<< HEAD
-        # Always store in the parent directory as this info is relevant for all classes
-        fig_intersection.suptitle("Intersection of Tuner Parameters")
-        fig_intersection.savefig(os.path.join(os.path.dirname(self.cd),
-                                              "tuner_parameter_intersection_plot.svg"))
-=======
         # Always store in the parent diretory as this info is relevant for all classes
         # fig_intersection.suptitle("Intersection of Tuner Parameters")
-        fig_intersection.suptitle("Überschneidung der Tuner-Parameter")
+        fig_intersection.suptitle("Intersection of Tuner Parameters")
         path_intersections = os.path.join(os.path.dirname(self.cd), "tunerintersections")
         if not os.path.exists(path_intersections):
             os.makedirs(path_intersections)
-        fig_intersection.savefig(os.path.join(path_intersections, f'tuner_parameter_intersection_plot_it{itercount}.svg'))
->>>>>>> d93e2175
+        fig_intersection.savefig(
+            os.path.join(path_intersections,
+                         f'tuner_parameter_intersection_plot_it{itercount}.svg')
+        )
         if self.show_plot:
             plt.draw()
             plt.pause(15)

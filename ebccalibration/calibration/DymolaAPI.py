"""
EITHER
Script with the dymola-interface class.
Create the object dymola-interface to simulate models.

OR

Use the dsin and dymosim to manipulate and execute the simulation
"""

import os,sys
sys.path.insert(0, os.path.join('C:\Program Files (x86)\Dymola 2018',
                    'Modelica',
                    'Library',
                    'python_interface',
                    'dymola.egg'))

from dymola.dymola_interface import DymolaInterface
import subprocess
import multiprocessing

class dymolaInterface():
    def __init__(self, cwdir, packages, modelName):
        self.cwdir = cwdir
        self.packages = packages
        self.modelName = modelName
        self.simSetup = {'startTime': 0.0,
                         'stopTime':1.0,
                         'numberOfIntervals': 0,
                         'outputInterval':1,
                         'method': 'Dassl',
                         'tolerance': 0.0001,
                         'fixedstepsize': 0.0,
                         'resultFile': 'resultFile',
                         'autoLoad': None,
                         'initialNames':[],
                         'initialValues':[]}

    def setupDym(self):
        """Load all packages and change the current working directory"""
        self.dymola = DymolaInterface()
        self.dymola.cd(self.cwdir)
        for pack in self.packages:
            print("Loading Model %s" % os.path.dirname(pack).split("\\")[-1])
            res = self.dymola.openModel(pack, changeDirectory=False)
            if not res:
                print(self.dymola.getLastErrorLog())
        print("Loaded modules")

    def simulate(self, saveFiles = True, saveName = ""):
        """Simulate the current setup.
        If simulation terminates without an error and the files should be saved, the files are moved to a folder based on the current datetime.
        Returns the filepath of the result-matfile.
        Parameters:
        saveFiles    """
        res = self.dymola.simulateExtendedModel(self.modelName,
                                                 startTime=self.simSetup['startTime'],
                                                 stopTime=self.simSetup['stopTime'],
                                                 numberOfIntervals=self.simSetup['numberOfIntervals'],
                                                 outputInterval=self.simSetup['outputInterval'],
                                                 method=self.simSetup['method'],
                                                 tolerance=self.simSetup['tolerance'],
                                                 fixedstepsize=self.simSetup['fixedstepsize'],
                                                 resultFile=self.simSetup['resultFile'],
                                                 initialNames=self.simSetup['initialNames'],
                                                 initialValues=self.simSetup['initialValues'])
        if not res[0]:
            print("Simulation failed!")
            print(self.dymola.getLastErrorLog())
            return False, None
        if saveFiles:
            new_path = os.path.join(self.cwdir, saveName) # create a new path based on the current datetime
            if not os.path.exists(new_path):
                os.mkdir(new_path)
            for filename in ["%s.mat"%self.simSetup["resultFile"], "dslog.txt"]:
                if os.path.isfile(os.path.join(new_path, filename)):
                    os.remove(os.path.join(new_path, filename)) #Delete existing files
                os.rename(os.path.join(self.cwdir, filename), os.path.join(new_path, filename)) #Move files
        else:
            new_path = self.cwdir
        return True, os.path.join(new_path, "%s.mat"%self.simSetup['resultFile'])

    def set_startTime(self, startTime):
        """Set's the start-time of the simulation"""
        self.simSetup["startTime"] = startTime

    def set_endTime(self, stopTime):
        """Set's the stop-time of the simulation"""
        self.simSetup["stopTime"] = stopTime

    def set_initialNames(self, initialNames):
        """Overwrite inital names"""
        self.simSetup["initialNames"] = initialNames
    def set_initialValues(self, initialValues):
        """Overwrite inital values"""
        self.simSetup["initialValues"] = initialValues

    def set_simSetup(self, simSetup):
        """Overwrites multiple entries in the simulation setup dictionary"""
        for key, value in simSetup.items():
            if not key in self.simSetup:
                raise KeyError("The given simulation setup dictionary contains keys which are not usable in the dymola interface")
            else:
                if type(value) != type(self.simSetup[key]):
                    raise TypeError("The given type is not valid for the dymola interface")
                else:
<<<<<<< HEAD
                    self.simSetup[key] = value
=======
                    self.simSetup[key] = value

class dymolaShell():
    """Class for setting up and running simulations with manipulation of the dsin.txt and afterwards execution of the dymosim.exe"""

    def __init__(self, cwdir):
        self.cwdir = cwdir

    def simulate(self):
        """Simulates the model by executing the dymosim.exe"""
        cmd = os.path.join(self.cwdir, 'dymosim.exe')
        subprocess.run(cmd, stdout=subprocess.PIPE)

    def manipulate_dsin(self):
>>>>>>> 161a1372
<|MERGE_RESOLUTION|>--- conflicted
+++ resolved
@@ -104,21 +104,4 @@
                 if type(value) != type(self.simSetup[key]):
                     raise TypeError("The given type is not valid for the dymola interface")
                 else:
-<<<<<<< HEAD
-                    self.simSetup[key] = value
-=======
-                    self.simSetup[key] = value
-
-class dymolaShell():
-    """Class for setting up and running simulations with manipulation of the dsin.txt and afterwards execution of the dymosim.exe"""
-
-    def __init__(self, cwdir):
-        self.cwdir = cwdir
-
-    def simulate(self):
-        """Simulates the model by executing the dymosim.exe"""
-        cmd = os.path.join(self.cwdir, 'dymosim.exe')
-        subprocess.run(cmd, stdout=subprocess.PIPE)
-
-    def manipulate_dsin(self):
->>>>>>> 161a1372
+                    self.simSetup[key] = value
"""
Module containing examples on how to use AixCaliBuHA
"""
import pathlib
import sys
from ebcpy import FMU_API
from examples import e2_A_optimization_problem_definition, e2_B_optimization_problem_definition


<<<<<<< HEAD
def setup_fmu(example="B", n_cpu=1):
    """Setup the FMU used in all examples and tests."""
    example_dir = pathlib.Path(__file__).parent
=======
def setup_fmu(examples_dir, example="B"):
    """
    Setup the FMU used in all examples and tests.
>>>>>>> 3e09bf96

    :param str examples_dir:
        Path to the examples folder of AixCaliBuHA
    :param str example:
        Which example to run, "A" or "B"
    """
    examples_dir = pathlib.Path(examples_dir)
    if example == "A":
        if "win" not in sys.platform:
            raise OSError("Can only run the example type B on windows. "
                          "Select example type A")
        model_name = examples_dir.joinpath("model", "HeatPumpSystemWithInput.fmu")
    else:
        if "win" in sys.platform:
            model_name = examples_dir.joinpath("model", "PumpAndValve_windows.fmu")
        else:
            model_name = examples_dir.joinpath("model", "PumpAndValve_linux.fmu")

    return FMU_API(cd=examples_dir.joinpath("testzone"),
                   model_name=model_name,
                   log_fmu=False,
                   n_cpu=n_cpu)


def setup_calibration_classes(example="B", multiple_classes=True):
    """Setup the CalibrationClasses used in all examples and tests."""
    if example == "A":
        return e2_A_optimization_problem_definition.main(multiple_classes=multiple_classes)
    return e2_B_optimization_problem_definition.main(multiple_classes=multiple_classes)<|MERGE_RESOLUTION|>--- conflicted
+++ resolved
@@ -7,15 +7,9 @@
 from examples import e2_A_optimization_problem_definition, e2_B_optimization_problem_definition
 
 
-<<<<<<< HEAD
-def setup_fmu(example="B", n_cpu=1):
-    """Setup the FMU used in all examples and tests."""
-    example_dir = pathlib.Path(__file__).parent
-=======
-def setup_fmu(examples_dir, example="B"):
+def setup_fmu(examples_dir, n_cpu=1, example="B"):
     """
     Setup the FMU used in all examples and tests.
->>>>>>> 3e09bf96
 
     :param str examples_dir:
         Path to the examples folder of AixCaliBuHA

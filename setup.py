"""Setup.py script for the aixcalibuha-framework"""

import setuptools

INSTALL_REQUIRES = [
    'numpy>=1.19.5',
    'matplotlib>=3.3.4',
    'pandas>=1.1.5',
<<<<<<< HEAD
    'SALib==1.3.12',
    'ebcpy>=0.2.2',
=======
    'SALib>=1.3.12',
    'ebcpy>=0.2.1',
>>>>>>> 25a5182f
    'toml>=0.10.2'
]

setuptools.setup(
    name='aixcalibuha',
    version='0.2.1',
    description='Framework used for sensitivity-analysis'
                'and calibration for models of HVAC '
                'components.',
    url='https://github.com/RWTH-EBC/AixCaliBuHA',
    download_url='https://github.com/RWTH-EBC/AixCaliBuHA/archive/refs/tags/0.2.1.tar.gz',
    license='MIT',
    author='RWTH Aachen University, E.ON Energy Research Center, Institute '
           'of Energy Efficient Buildings and Indoor Climate',
    author_email='fabian.wuellhorst@eonerc.rwth-aachen.de',
    # Specify the Python versions you support here. In particular, ensure
    # that you indicate whether you support Python 2, Python 3 or both.
    classifiers=[
        'Development Status :: 3 - Alpha',
        'License :: OSI Approved :: MIT License',
        'Topic :: Scientific/Engineering',
        'Intended Audience :: Science/Research',
        'Programming Language :: Python :: 3.7',
        'Programming Language :: Python :: 3.8'
    ],
    keywords=[
        'calibration', 'building', 'energy',
        'black-box optimization', 'sensitivity_analysis'
    ],
    packages=setuptools.find_packages(exclude=['img']),
    install_requires=INSTALL_REQUIRES
)<|MERGE_RESOLUTION|>--- conflicted
+++ resolved
@@ -6,13 +6,8 @@
     'numpy>=1.19.5',
     'matplotlib>=3.3.4',
     'pandas>=1.1.5',
-<<<<<<< HEAD
-    'SALib==1.3.12',
+    'SALib>=1.3.12',
     'ebcpy>=0.2.2',
-=======
-    'SALib>=1.3.12',
-    'ebcpy>=0.2.1',
->>>>>>> 25a5182f
     'toml>=0.10.2'
 ]
 
